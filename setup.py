#!/usr/bin/python
# -*- coding: utf-8 -*-
#
# This file is part of the python-chess library.
# Copyright (C) 2012-2014 Niklas Fiekas <niklas.fiekas@tu-clausthal.de>
#
# This program is free software: you can redistribute it and/or modify
# it under the terms of the GNU General Public License as published by
# the Free Software Foundation, either version 3 of the License, or
# (at your option) any later version.
#
# This program is distributed in the hope that it will be useful,
# but WITHOUT ANY WARRANTY; without even the implied warranty of
# MERCHANTABILITY or FITNESS FOR A PARTICULAR PURPOSE.  See the
# GNU General Public License for more details.
#
# You should have received a copy of the GNU General Public License
# along with this program. If not, see <http://www.gnu.org/licenses/>.

import os
import setuptools
import sysconfig

def read(filename):
    """Utility function that returns a files contents."""
    return open(os.path.join(os.path.dirname(__file__), filename)).read()

<<<<<<< HEAD
# Work around: -Wstrict-prototypes flag is invalid for C++.
(opt, ) = sysconfig.get_config_vars("OPT")
if opt:
    os.environ["OPT"] = " ".join(flag for flag in opt.split()
                                 if flag != "-Wstrict-prototypes")

# Module description.
=======
>>>>>>> 3cfaebe0
setuptools.setup(
    name="python-chess",
    version="0.0.5",
    author="Niklas Fiekas",
    author_email="niklas.fiekas@tu-clausthal.de",
    description="A chess library.",
    long_description=read("README.rst"),
    license="GPL3",
    keywords="chess fen pgn polyglot",
    url="http://github.com/niklasf/python-chess",
    packages=["chess"],
    scripts=["scripts/ecotool", "scripts/python-chess"],
    classifiers=[
        "Development Status :: 2 - Pre-Alpha",
        "Intended Audience :: Developers",
        "License :: OSI Approved :: GNU General Public License (GPL)",
        "Operating System :: OS Independent",
        "Programming Language :: Python",
        "Topic :: Games/Entertainment :: Board Games",
        "Topic :: Software Development :: Libraries :: Python Modules",
    ],
)<|MERGE_RESOLUTION|>--- conflicted
+++ resolved
@@ -17,24 +17,14 @@
 # You should have received a copy of the GNU General Public License
 # along with this program. If not, see <http://www.gnu.org/licenses/>.
 
+import distutils
 import os
 import setuptools
-import sysconfig
 
 def read(filename):
     """Utility function that returns a files contents."""
     return open(os.path.join(os.path.dirname(__file__), filename)).read()
 
-<<<<<<< HEAD
-# Work around: -Wstrict-prototypes flag is invalid for C++.
-(opt, ) = sysconfig.get_config_vars("OPT")
-if opt:
-    os.environ["OPT"] = " ".join(flag for flag in opt.split()
-                                 if flag != "-Wstrict-prototypes")
-
-# Module description.
-=======
->>>>>>> 3cfaebe0
 setuptools.setup(
     name="python-chess",
     version="0.0.5",
