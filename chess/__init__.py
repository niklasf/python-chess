--- conflicted
+++ resolved
@@ -26,11 +26,7 @@
 
 __email__ = "niklas.fiekas@backscattering.de"
 
-<<<<<<< HEAD
 __version__ = "0.24.0"
-=======
-__version__ = "0.23.11"
->>>>>>> 4d8eb17d
 
 import collections
 import collections.abc
