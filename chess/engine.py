# This file is part of the python-chess library.
# Copyright (C) 2012-2021 Niklas Fiekas <niklas.fiekas@backscattering.de>
#
# This program is free software: you can redistribute it and/or modify
# it under the terms of the GNU General Public License as published by
# the Free Software Foundation, either version 3 of the License, or
# (at your option) any later version.
#
# This program is distributed in the hope that it will be useful,
# but WITHOUT ANY WARRANTY; without even the implied warranty of
# MERCHANTABILITY or FITNESS FOR A PARTICULAR PURPOSE. See the
# GNU General Public License for more details.
#
# You should have received a copy of the GNU General Public License
# along with this program. If not, see <http://www.gnu.org/licenses/>.

from __future__ import annotations

import abc
import asyncio
import collections
import concurrent.futures
import contextlib
import copy
import dataclasses
import enum
import logging
import math
import warnings
import shlex
import subprocess
import sys
import threading
import time
import typing
import os
import re

import chess

from chess import Color
from types import TracebackType
from typing import Any, Callable, Coroutine, Deque, Dict, Generator, Generic, Iterable, Iterator, List, Mapping, MutableMapping, Optional, Tuple, Type, TypeVar, Union

try:
    from typing import Literal
    _WdlModel = Literal["sf", "sf15.1", "sf15", "sf14", "sf12", "lichess"]
except ImportError:
    # Before Python 3.8.
    _WdlModel = str  # type: ignore


T = TypeVar("T")
ProtocolT = TypeVar("ProtocolT", bound="Protocol")

ConfigValue = Union[str, int, bool, None]
ConfigMapping = Mapping[str, ConfigValue]


LOGGER = logging.getLogger(__name__)


MANAGED_OPTIONS = ["uci_chess960", "uci_variant", "multipv", "ponder"]


class EventLoopPolicy(asyncio.AbstractEventLoopPolicy):
    """
    An event loop policy for thread-local event loops and child watchers.
    Ensures each event loop is capable of spawning and watching subprocesses,
    even when not running on the main thread.

    Windows: Uses :class:`~asyncio.ProactorEventLoop`.

    Unix: Uses :class:`~asyncio.SelectorEventLoop`. If available,
    :class:`~asyncio.PidfdChildWatcher` is used to detect subprocess
    termination (Python 3.9+ on Linux 5.3+). Otherwise, the default child
    watcher is used on the main thread and relatively slow eager polling
    is used on all other threads.
    """
    class _Local(threading.local):
        loop: Optional[asyncio.AbstractEventLoop] = None
        set_called = False
        watcher: Optional[asyncio.AbstractChildWatcher] = None

    def __init__(self) -> None:
        self._local = self._Local()

    def get_event_loop(self) -> asyncio.AbstractEventLoop:
        if self._local.loop is None and not self._local.set_called and threading.current_thread() is threading.main_thread():
            self.set_event_loop(self.new_event_loop())
        if self._local.loop is None:
            raise RuntimeError(f"no current event loop in thread {threading.current_thread().name!r}")
        return self._local.loop

    def set_event_loop(self, loop: Optional[asyncio.AbstractEventLoop]) -> None:
        assert loop is None or isinstance(loop, asyncio.AbstractEventLoop)
        self._local.set_called = True
        self._local.loop = loop
        if self._local.watcher is not None:
            self._local.watcher.attach_loop(loop)

    def new_event_loop(self) -> asyncio.AbstractEventLoop:
        return asyncio.ProactorEventLoop() if sys.platform == "win32" else asyncio.SelectorEventLoop()  # type: ignore

    def get_child_watcher(self) -> asyncio.AbstractChildWatcher:
        if self._local.watcher is None:
            self._local.watcher = self._init_watcher()
            self._local.watcher.attach_loop(self._local.loop)
        return self._local.watcher

    def set_child_watcher(self, watcher: Optional[asyncio.AbstractChildWatcher]) -> None:
        assert watcher is None or isinstance(watcher, asyncio.AbstractChildWatcher)
        if self._local.watcher is not None:
            self._local.watcher.close()
        self._local.watcher = watcher

    def _init_watcher(self) -> asyncio.AbstractChildWatcher:
        if sys.platform == "win32":
            raise NotImplementedError

        try:
            os.close(os.pidfd_open(os.getpid()))
            watcher: asyncio.AbstractChildWatcher = asyncio.PidfdChildWatcher()
            LOGGER.debug("Using PidfdChildWatcher")
            return watcher
        except (AttributeError, OSError):
            # Before Python 3.9 or before Linux 5.3 or the syscall is not
            # permitted.
            pass

        if threading.current_thread() is threading.main_thread():
            try:
                watcher = asyncio.ThreadedChildWatcher()
                LOGGER.debug("Using ThreadedChildWatcher")
                return watcher
            except AttributeError:
                # Before Python 3.8.
                LOGGER.debug("Using SafeChildWatcher")
                return asyncio.SafeChildWatcher()

        class PollingChildWatcher(asyncio.SafeChildWatcher):
            _loop: Optional[asyncio.AbstractEventLoop]
            _callbacks: Dict[int, Any]

            def __init__(self) -> None:
                super().__init__()
                self._poll_handle: Optional[asyncio.Handle] = None
                self._poll_delay = 0.001

            def attach_loop(self, loop: Optional[asyncio.AbstractEventLoop]) -> None:
                assert loop is None or isinstance(loop, asyncio.AbstractEventLoop)

                if self._loop is not None and loop is None and self._callbacks:
                    warnings.warn("A loop is being detached from a child watcher with pending handlers", RuntimeWarning)

                if self._poll_handle is not None:
                    self._poll_handle.cancel()

                self._loop = loop
                if self._loop is not None:
                    self._poll_handle = self._loop.call_soon(self._poll)
                    self._do_waitpid_all()  # type: ignore

            def _poll(self) -> None:
                if self._loop:
                    self._do_waitpid_all()  # type: ignore
                    self._poll_delay = min(self._poll_delay * 2, 1.0)
                    self._poll_handle = self._loop.call_later(self._poll_delay, self._poll)

        LOGGER.debug("Using PollingChildWatcher")
        return PollingChildWatcher()


def run_in_background(coroutine: Callable[[concurrent.futures.Future[T]], Coroutine[Any, Any, None]], *, name: Optional[str] = None, debug: bool = False, _policy_lock: threading.Lock = threading.Lock()) -> T:
    """
    Runs ``coroutine(future)`` in a new event loop on a background thread.

    Blocks on *future* and returns the result as soon as it is resolved.
    The coroutine and all remaining tasks continue running in the background
    until complete.

    Note: This installs a :class:`chess.engine.EventLoopPolicy` for the entire
    process.
    """
    assert asyncio.iscoroutinefunction(coroutine)

    with _policy_lock:
        if not isinstance(asyncio.get_event_loop_policy(), EventLoopPolicy):
            asyncio.set_event_loop_policy(EventLoopPolicy())

    future: concurrent.futures.Future[T] = concurrent.futures.Future()

    def background() -> None:
        try:
            asyncio.run(coroutine(future))
            future.cancel()
        except Exception as exc:
            future.set_exception(exc)

    threading.Thread(target=background, name=name).start()
    return future.result()


class EngineError(RuntimeError):
    """Runtime error caused by a misbehaving engine or incorrect usage."""


class EngineTerminatedError(EngineError):
    """The engine process exited unexpectedly."""


class AnalysisComplete(Exception):
    """
    Raised when analysis is complete, all information has been consumed, but
    further information was requested.
    """


@dataclasses.dataclass(frozen=True)
class Option:
    """Information about an available engine option."""

    name: str
    """The name of the option."""

    type: str
    """
    The type of the option.

    +--------+-----+------+------------------------------------------------+
    | type   | UCI | CECP | value                                          |
    +========+=====+======+================================================+
    | check  | X   | X    | ``True`` or ``False``                          |
    +--------+-----+------+------------------------------------------------+
    | spin   | X   | X    | integer, between *min* and *max*               |
    +--------+-----+------+------------------------------------------------+
    | combo  | X   | X    | string, one of *var*                           |
    +--------+-----+------+------------------------------------------------+
    | button | X   | X    | ``None``                                       |
    +--------+-----+------+------------------------------------------------+
    | reset  |     | X    | ``None``                                       |
    +--------+-----+------+------------------------------------------------+
    | save   |     | X    | ``None``                                       |
    +--------+-----+------+------------------------------------------------+
    | string | X   | X    | string without line breaks                     |
    +--------+-----+------+------------------------------------------------+
    | file   |     | X    | string, interpreted as the path to a file      |
    +--------+-----+------+------------------------------------------------+
    | path   |     | X    | string, interpreted as the path to a directory |
    +--------+-----+------+------------------------------------------------+
    """

    default: ConfigValue
    """The default value of the option."""

    min: Optional[int]
    """The minimum integer value of a *spin* option."""

    max: Optional[int]
    """The maximum integer value of a *spin* option."""

    var: Optional[List[str]]
    """A list of allowed string values for a *combo* option."""

    def parse(self, value: ConfigValue) -> ConfigValue:
        if self.type == "check":
            return value and value != "false"
        elif self.type == "spin":
            try:
                value = int(value)  # type: ignore
            except ValueError:
                raise EngineError(f"expected integer for spin option {self.name!r}, got: {value!r}")
            if self.min is not None and value < self.min:
                raise EngineError(f"expected value for option {self.name!r} to be at least {self.min}, got: {value}")
            if self.max is not None and self.max < value:
                raise EngineError(f"expected value for option {self.name!r} to be at most {self.max}, got: {value}")
            return value
        elif self.type == "combo":
            value = str(value)
            if value not in (self.var or []):
                raise EngineError("invalid value for combo option {!r}, got: {} (available: {})".format(self.name, value, ", ".join(self.var) if self.var else "-"))
            return value
        elif self.type in ["button", "reset", "save"]:
            return None
        elif self.type in ["string", "file", "path"]:
            value = str(value)
            if "\n" in value or "\r" in value:
                raise EngineError(f"invalid line-break in string option {self.name!r}: {value!r}")
            return value
        else:
            raise EngineError(f"unknown option type: {self.type!r}")

    def is_managed(self) -> bool:
        """
        Some options are managed automatically: ``UCI_Chess960``,
        ``UCI_Variant``, ``MultiPV``, ``Ponder``.
        """
        return self.name.lower() in MANAGED_OPTIONS


@dataclasses.dataclass
class Limit:
    """Search-termination condition."""

    time: Optional[float] = None
    """Search exactly *time* seconds."""

    depth: Optional[int] = None
    """Search *depth* ply only."""

    nodes: Optional[int] = None
    """Search only a limited number of *nodes*."""

    mate: Optional[int] = None
    """Search for a mate in *mate* moves."""

    white_clock: Optional[float] = None
    """Time in seconds remaining for White."""

    black_clock: Optional[float] = None
    """Time in seconds remaining for Black."""

    white_inc: Optional[float] = None
    """Fisher increment for White, in seconds."""

    black_inc: Optional[float] = None
    """Fisher increment for Black, in seconds."""

    remaining_moves: Optional[int] = None
    """
    Number of moves to the next time control. If this is not set, but
    *white_clock* and *black_clock* are, then it is sudden death.
    """

    def __repr__(self) -> str:
        # Like default __repr__, but without None values.
        return "{}({})".format(
            type(self).__name__,
            ", ".join("{}={!r}".format(attr, getattr(self, attr))
                      for attr in ["time", "depth", "nodes", "mate", "white_clock", "black_clock", "white_inc", "black_inc", "remaining_moves"]
                      if getattr(self, attr) is not None))


try:
    class InfoDict(typing.TypedDict, total=False):
        """
        Dictionary of aggregated information sent by the engine.

        Commonly used keys are: ``score`` (a :class:`~chess.engine.PovScore`),
        ``pv`` (a list of :class:`~chess.Move` objects), ``depth``,
        ``seldepth``, ``time`` (in seconds), ``nodes``, ``nps``, ``multipv``
        (``1`` for the mainline).

        Others: ``tbhits``, ``currmove``, ``currmovenumber``, ``hashfull``,
        ``cpuload``, ``refutation``, ``currline``, ``ebf`` (effective branching factor),
        ``wdl`` (a :class:`~chess.engine.PovWdl`), and ``string``.
        """
        score: PovScore
        pv: List[chess.Move]
        depth: int
        seldepth: int
        time: float
        nodes: int
        nps: int
        tbhits: int
        multipv: int
        currmove: chess.Move
        currmovenumber: int
        hashfull: int
        cpuload: int
        refutation: Dict[chess.Move, List[chess.Move]]
        currline: Dict[int, List[chess.Move]]
        ebf: float
        wdl: PovWdl
        string: str
except AttributeError:
    # Before Python 3.8.
    InfoDict = dict  # type: ignore


class PlayResult:
    """Returned by :func:`chess.engine.Protocol.play()`."""

    move: Optional[chess.Move]
    """The best move according to the engine, or ``None``."""

    ponder: Optional[chess.Move]
    """The response that the engine expects after *move*, or ``None``."""

    info: InfoDict
    """
    A dictionary of extra :class:`information <chess.engine.InfoDict>`
    sent by the engine, if selected with the *info* argument of
    :func:`~chess.engine.Protocol.play()`.
    """

    draw_offered: bool
    """Whether the engine offered a draw before moving."""

    resigned: bool
    """Whether the engine resigned."""

    def __init__(self,
                 move: Optional[chess.Move],
                 ponder: Optional[chess.Move],
                 info: Optional[InfoDict] = None,
                 *,
                 draw_offered: bool = False,
                 resigned: bool = False) -> None:
        self.move = move
        self.ponder = ponder
        self.info = info or {}
        self.draw_offered = draw_offered
        self.resigned = resigned

    def __repr__(self) -> str:
        return "<{} at {:#x} (move={}, ponder={}, info={}, draw_offered={}, resigned={})>".format(
            type(self).__name__, id(self), self.move, self.ponder, self.info,
            self.draw_offered, self.resigned)


class Info(enum.IntFlag):
    """Used to filter information sent by the chess engine."""
    NONE = 0
    BASIC = 1
    SCORE = 2
    PV = 4
    REFUTATION = 8
    CURRLINE = 16
    ALL = BASIC | SCORE | PV | REFUTATION | CURRLINE

INFO_NONE = Info.NONE
INFO_BASIC = Info.BASIC
INFO_SCORE = Info.SCORE
INFO_PV = Info.PV
INFO_REFUTATION = Info.REFUTATION
INFO_CURRLINE = Info.CURRLINE
INFO_ALL = Info.ALL


@dataclasses.dataclass
class Opponent:
    """Used to store information about an engine's opponent."""
    name: Optional[str]
    title: Optional[str]
    rating: Optional[int]
    is_engine: Optional[bool]


class PovScore:
    """A relative :class:`~chess.engine.Score` and the point of view."""

    relative: Score
    """The relative :class:`~chess.engine.Score`."""

    turn: Color
    """The point of view (``chess.WHITE`` or ``chess.BLACK``)."""

    def __init__(self, relative: Score, turn: Color) -> None:
        self.relative = relative
        self.turn = turn

    def white(self) -> Score:
        """Gets the score from White's point of view."""
        return self.pov(chess.WHITE)

    def black(self) -> Score:
        """Gets the score from Black's point of view."""
        return self.pov(chess.BLACK)

    def pov(self, color: Color) -> Score:
        """Gets the score from the point of view of the given *color*."""
        return self.relative if self.turn == color else -self.relative

    def is_mate(self) -> bool:
        """Tests if this is a mate score."""
        return self.relative.is_mate()

    def wdl(self, *, model: _WdlModel = "sf", ply: int = 30) -> PovWdl:
        """See :func:`~chess.engine.Score.wdl()`."""
        return PovWdl(self.relative.wdl(model=model, ply=ply), self.turn)

    def __repr__(self) -> str:
        return "PovScore({!r}, {})".format(self.relative, "WHITE" if self.turn else "BLACK")

    def __eq__(self, other: object) -> bool:
        if isinstance(other, PovScore):
            return self.white() == other.white()
        else:
            return NotImplemented


class Score(abc.ABC):
    """
    Evaluation of a position.

    The score can be :class:`~chess.engine.Cp` (centi-pawns),
    :class:`~chess.engine.Mate` or :py:data:`~chess.engine.MateGiven`.
    A positive value indicates an advantage.

    There is a total order defined on centi-pawn and mate scores.

    >>> from chess.engine import Cp, Mate, MateGiven
    >>>
    >>> Mate(-0) < Mate(-1) < Cp(-50) < Cp(200) < Mate(4) < Mate(1) < MateGiven
    True

    Scores can be negated to change the point of view:

    >>> -Cp(20)
    Cp(-20)

    >>> -Mate(-4)
    Mate(+4)

    >>> -Mate(0)
    MateGiven
    """

    @typing.overload
    def score(self, *, mate_score: int) -> int: ...
    @typing.overload
    def score(self, *, mate_score: Optional[int] = None) -> Optional[int]: ...
    @abc.abstractmethod
    def score(self, *, mate_score: Optional[int] = None) -> Optional[int]:
        """
        Returns the centi-pawn score as an integer or ``None``.

        You can optionally pass a large value to convert mate scores to
        centi-pawn scores.

        >>> Cp(-300).score()
        -300
        >>> Mate(5).score() is None
        True
        >>> Mate(5).score(mate_score=100000)
        99995
        """

    @abc.abstractmethod
    def mate(self) -> Optional[int]:
        """
        Returns the number of plies to mate, negative if we are getting
        mated, or ``None``.

        .. warning::
            This conflates ``Mate(0)`` (we lost) and ``MateGiven``
            (we won) to ``0``.
        """

    def is_mate(self) -> bool:
        """Tests if this is a mate score."""
        return self.mate() is not None

    @abc.abstractmethod
    def wdl(self, *, model: _WdlModel = "sf", ply: int = 30) -> Wdl:
        """
        Returns statistics for the expected outcome of this game, based on
        a *model*, given that this score is reached at *ply*.

        Scores have a total order, but it makes little sense to compute
        the difference between two scores. For example, going from
        ``Cp(-100)`` to ``Cp(+100)`` is much more significant than going
        from ``Cp(+300)`` to ``Cp(+500)``. It is better to compute differences
        of the expectation values for the outcome of the game (based on winning
        chances and drawing chances).

        >>> Cp(100).wdl().expectation() - Cp(-100).wdl().expectation()  # doctest: +ELLIPSIS
        0.379...

        >>> Cp(500).wdl().expectation() - Cp(300).wdl().expectation()  # doctest: +ELLIPSIS
        0.015...

        :param model:
            * ``sf``, the WDL model used by the latest Stockfish
              (currently ``sf15.1``).
            * ``sf15.1``, the WDL model used by Stockfish 15.1.
            * ``sf15``, the WDL model used by Stockfish 15.
            * ``sf14``, the WDL model used by Stockfish 14.
            * ``sf12``, the WDL model used by Stockfish 12.
            * ``lichess``, the win rate model used by Lichess.
              Does not use *ply*, and does not consider drawing chances.
        :param ply: The number of half-moves played since the starting
            position. Models may scale scores slightly differently based on
            this. Defaults to middle game.
        """

    @abc.abstractmethod
    def __neg__(self) -> Score:
        ...

    @abc.abstractmethod
    def __pos__(self) -> Score:
        ...

    @abc.abstractmethod
    def __abs__(self) -> Score:
        ...

    def _score_tuple(self) -> Tuple[bool, bool, bool, int, Optional[int]]:
        mate = self.mate()
        return (
            isinstance(self, MateGivenType),
            mate is not None and mate > 0,
            mate is None,
            -(mate or 0),
            self.score(),
        )

    def __eq__(self, other: object) -> bool:
        if isinstance(other, Score):
            return self._score_tuple() == other._score_tuple()
        else:
            return NotImplemented

    def __lt__(self, other: object) -> bool:
        if isinstance(other, Score):
            return self._score_tuple() < other._score_tuple()
        else:
            return NotImplemented

    def __le__(self, other: object) -> bool:
        if isinstance(other, Score):
            return self._score_tuple() <= other._score_tuple()
        else:
            return NotImplemented

    def __gt__(self, other: object) -> bool:
        if isinstance(other, Score):
            return self._score_tuple() > other._score_tuple()
        else:
            return NotImplemented

    def __ge__(self, other: object) -> bool:
        if isinstance(other, Score):
            return self._score_tuple() >= other._score_tuple()
        else:
            return NotImplemented


def _sf15_1_wins(cp: int, *, ply: int) -> int:
    # https://github.com/official-stockfish/Stockfish/blob/sf_15.1/src/uci.cpp#L200-L224
    # https://github.com/official-stockfish/Stockfish/blob/sf_15.1/src/uci.h#L38
    NormalizeToPawnValue = 361
    m = min(240, max(ply, 0)) / 64
    a = (((-0.58270499 * m + 2.68512549) * m + 15.24638015) * m) + 344.49745382
    b = (((-2.65734562 * m + 15.96509799) * m + -20.69040836) * m) + 73.61029937
    x = min(4000, max(cp * NormalizeToPawnValue / 100, -4000))
    return int(0.5 + 1000 / (1 + math.exp((a - x) / b)))

def _sf15_wins(cp: int, *, ply: int) -> int:
    # https://github.com/official-stockfish/Stockfish/blob/sf_15/src/uci.cpp#L200-L220
    m = min(240, max(ply, 0)) / 64
    a = (((-1.17202460e-1 * m + 5.94729104e-1) * m + 1.12065546e+1) * m) + 1.22606222e+2
    b = (((-1.79066759 * m + 11.30759193) * m + -17.43677612) * m) + 36.47147479
    x = min(2000, max(cp, -2000))
    return int(0.5 + 1000 / (1 + math.exp((a - x) / b)))

def _sf14_wins(cp: int, *, ply: int) -> int:
    # https://github.com/official-stockfish/Stockfish/blob/sf_14/src/uci.cpp#L200-L220
    m = min(240, max(ply, 0)) / 64
    a = (((-3.68389304 * m + 30.07065921) * m + -60.52878723) * m) + 149.53378557
    b = (((-2.01818570 * m + 15.85685038) * m + -29.83452023) * m) + 47.59078827
    x = min(2000, max(cp, -2000))
    return int(0.5 + 1000 / (1 + math.exp((a - x) / b)))

def _sf12_wins(cp: int, *, ply: int) -> int:
    # https://github.com/official-stockfish/Stockfish/blob/sf_12/src/uci.cpp#L198-L218
    m = min(240, max(ply, 0)) / 64
    a = (((-8.24404295 * m + 64.23892342) * m + -95.73056462) * m) + 153.86478679
    b = (((-3.37154371 * m + 28.44489198) * m + -56.67657741) * m) + 72.05858751
    x = min(1000, max(cp, -1000))
    return int(0.5 + 1000 / (1 + math.exp((a - x) / b)))

def _lichess_raw_wins(cp: int) -> int:
    # https://github.com/lichess-org/lila/pull/11148
    # https://github.com/lichess-org/lila/blob/2242b0a08faa06e7be5508d338ede7bb09049777/modules/analyse/src/main/WinPercent.scala#L26-L30
    return round(1000 / (1 + math.exp(-0.00368208 * cp)))


class Cp(Score):
    """Centi-pawn score."""

    def __init__(self, cp: int) -> None:
        self.cp = cp

    def mate(self) -> None:
        return None

    def score(self, *, mate_score: Optional[int] = None) -> int:
        return self.cp

    def wdl(self, *, model: _WdlModel = "sf", ply: int = 30) -> Wdl:
        if model == "lichess":
            wins = _lichess_raw_wins(max(-1000, min(self.cp, 1000)))
            losses = 1000 - wins
        elif model == "sf12":
            wins = _sf12_wins(self.cp, ply=ply)
            losses = _sf12_wins(-self.cp, ply=ply)
        elif model == "sf14":
            wins = _sf14_wins(self.cp, ply=ply)
            losses = _sf14_wins(-self.cp, ply=ply)
        elif model == "sf15":
            wins = _sf15_wins(self.cp, ply=ply)
            losses = _sf15_wins(-self.cp, ply=ply)
        else:
            wins = _sf15_1_wins(self.cp, ply=ply)
            losses = _sf15_1_wins(-self.cp, ply=ply)
        draws = 1000 - wins - losses
        return Wdl(wins, draws, losses)

    def __str__(self) -> str:
        return f"+{self.cp:d}" if self.cp > 0 else str(self.cp)

    def __repr__(self) -> str:
        return f"Cp({self})"

    def __neg__(self) -> Cp:
        return Cp(-self.cp)

    def __pos__(self) -> Cp:
        return Cp(self.cp)

    def __abs__(self) -> Cp:
        return Cp(abs(self.cp))


class Mate(Score):
    """Mate score."""

    def __init__(self, moves: int) -> None:
        self.moves = moves

    def mate(self) -> int:
        return self.moves

    @typing.overload
    def score(self, *, mate_score: int) -> int: ...
    @typing.overload
    def score(self, *, mate_score: Optional[int] = None) -> Optional[int]: ...
    def score(self, *, mate_score: Optional[int] = None) -> Optional[int]:
        if mate_score is None:
            return None
        elif self.moves > 0:
            return mate_score - self.moves
        else:
            return -mate_score - self.moves

    def wdl(self, *, model: _WdlModel = "sf", ply: int = 30) -> Wdl:
        if model == "lichess":
            cp = (21 - min(10, abs(self.moves))) * 100
            wins = _lichess_raw_wins(cp)
            return Wdl(wins, 0, 1000 - wins) if self.moves > 0 else Wdl(1000 - wins, 0, wins)
        else:
            return Wdl(1000, 0, 0) if self.moves > 0 else Wdl(0, 0, 1000)

    def __str__(self) -> str:
        return f"#+{self.moves}" if self.moves > 0 else f"#-{abs(self.moves)}"

    def __repr__(self) -> str:
        return "Mate({})".format(str(self).lstrip("#"))

    def __neg__(self) -> Union[MateGivenType, Mate]:
        return MateGiven if not self.moves else Mate(-self.moves)

    def __pos__(self) -> Mate:
        return Mate(self.moves)

    def __abs__(self) -> Union[MateGivenType, Mate]:
        return MateGiven if not self.moves else Mate(abs(self.moves))


class MateGivenType(Score):
    """Winning mate score, equivalent to ``-Mate(0)``."""

    def mate(self) -> int:
        return 0

    @typing.overload
    def score(self, *, mate_score: int) -> int: ...
    @typing.overload
    def score(self, *, mate_score: Optional[int] = None) -> Optional[int]: ...
    def score(self, *, mate_score: Optional[int] = None) -> Optional[int]:
        return mate_score

    def wdl(self, *, model: _WdlModel = "sf", ply: int = 30) -> Wdl:
        return Wdl(1000, 0, 0)

    def __neg__(self) -> Mate:
        return Mate(0)

    def __pos__(self) -> MateGivenType:
        return self

    def __abs__(self) -> MateGivenType:
        return self

    def __repr__(self) -> str:
        return "MateGiven"

    def __str__(self) -> str:
        return "#+0"

MateGiven = MateGivenType()


class PovWdl:
    """
    Relative :class:`win/draw/loss statistics <chess.engine.Wdl>` and the point
    of view.

    .. deprecated:: 1.2
        Behaves like a tuple
        ``(wdl.relative.wins, wdl.relative.draws, wdl.relative.losses)``
        for backwards compatibility. But it is recommended to use the provided
        fields and methods instead.
    """

    relative: Wdl
    """The relative :class:`~chess.engine.Wdl`."""

    turn: Color
    """The point of view (``chess.WHITE`` or ``chess.BLACK``)."""

    def __init__(self, relative: Wdl, turn: Color) -> None:
        self.relative = relative
        self.turn = turn

    def white(self) -> Wdl:
        """Gets the :class:`~chess.engine.Wdl` from White's point of view."""
        return self.pov(chess.WHITE)

    def black(self) -> Wdl:
        """Gets the :class:`~chess.engine.Wdl` from Black's point of view."""
        return self.pov(chess.BLACK)

    def pov(self, color: Color) -> Wdl:
        """
        Gets the :class:`~chess.engine.Wdl` from the point of view of the given
        *color*.
        """
        return self.relative if self.turn == color else -self.relative

    def __bool__(self) -> bool:
        return bool(self.relative)

    def __repr__(self) -> str:
        return "PovWdl({!r}, {})".format(self.relative, "WHITE" if self.turn else "BLACK")

    # Unfortunately in python-chess v1.1.0, info["wdl"] was a simple tuple
    # of the relative permille values, so we have to support __iter__,
    # __len__, __getitem__, and equality comparisons with other tuples.
    # Never mind the ordering, because that's not a sensible operation, anyway.

    def __iter__(self) -> Iterator[int]:
        yield self.relative.wins
        yield self.relative.draws
        yield self.relative.losses

    def __len__(self) -> int:
        return 3

    def __getitem__(self, idx: int) -> int:
        return (self.relative.wins, self.relative.draws, self.relative.losses)[idx]

    def __eq__(self, other: object) -> bool:
        if isinstance(other, PovWdl):
            return self.white() == other.white()
        elif isinstance(other, tuple):
            return (self.relative.wins, self.relative.draws, self.relative.losses) == other
        else:
            return NotImplemented


@dataclasses.dataclass
class Wdl:
    """Win/draw/loss statistics."""

    wins: int
    """The number of wins."""

    draws: int
    """The number of draws."""

    losses: int
    """The number of losses."""

    def total(self) -> int:
        """
        Returns the total number of games. Usually, ``wdl`` reported by engines
        is scaled to 1000 games.
        """
        return self.wins + self.draws + self.losses

    def winning_chance(self) -> float:
        """Returns the relative frequency of wins."""
        return self.wins / self.total()

    def drawing_chance(self) -> float:
        """Returns the relative frequency of draws."""
        return self.draws / self.total()

    def losing_chance(self) -> float:
        """Returns the relative frequency of losses."""
        return self.losses / self.total()

    def expectation(self) -> float:
        """
        Returns the expectation value, where a win is valued 1, a draw is
        valued 0.5, and a loss is valued 0.
        """
        return (self.wins + 0.5 * self.draws) / self.total()

    def __bool__(self) -> bool:
        return bool(self.total())

    def __iter__(self) -> Iterator[int]:
        yield self.wins
        yield self.draws
        yield self.losses

    def __reversed__(self) -> Iterator[int]:
        yield self.losses
        yield self.draws
        yield self.wins

    def __pos__(self) -> Wdl:
        return self

    def __neg__(self) -> Wdl:
        return Wdl(self.losses, self.draws, self.wins)


class MockTransport(asyncio.SubprocessTransport, asyncio.WriteTransport):
    def __init__(self, protocol: Protocol) -> None:
        super().__init__()
        self.protocol = protocol
        self.expectations: Deque[Tuple[str, List[str]]] = collections.deque()
        self.expected_pings = 0
        self.stdin_buffer = bytearray()
        self.protocol.connection_made(self)

    def expect(self, expectation: str, responses: List[str] = []) -> None:
        self.expectations.append((expectation, responses))

    def expect_ping(self) -> None:
        self.expected_pings += 1

    def assert_done(self) -> None:
        assert not self.expectations, f"pending expectations: {self.expectations}"

    def get_pipe_transport(self, fd: int) -> Optional[asyncio.BaseTransport]:
        assert fd == 0, f"expected 0 for stdin, got {fd}"
        return self

    def write(self, data: bytes) -> None:
        self.stdin_buffer.extend(data)
        while b"\n" in self.stdin_buffer:
            line_bytes, self.stdin_buffer = self.stdin_buffer.split(b"\n", 1)
            line = line_bytes.decode("utf-8")

            if line.startswith("ping ") and self.expected_pings:
                self.expected_pings -= 1
                self.protocol.pipe_data_received(1, (line.replace("ping ", "pong ") + "\n").encode("utf-8"))
            else:
                assert self.expectations, f"unexpected: {line!r}"
                expectation, responses = self.expectations.popleft()
                assert expectation == line, f"expected {expectation}, got: {line}"
                if responses:
                    self.protocol.pipe_data_received(1, "\n".join(responses + [""]).encode("utf-8"))

    def get_pid(self) -> int:
        return id(self)

    def get_returncode(self) -> Optional[int]:
        return None if self.expectations else 0


class Protocol(asyncio.SubprocessProtocol, metaclass=abc.ABCMeta):
    """Protocol for communicating with a chess engine process."""

    options: MutableMapping[str, Option]
    """Dictionary of available options."""

    id: Dict[str, str]
    """
    Dictionary of information about the engine. Common keys are ``name``
    and ``author``.
    """

    returncode: asyncio.Future[int]
    """Future: Exit code of the process."""

    def __init__(self: ProtocolT) -> None:
        self.loop = asyncio.get_running_loop()
        self.transport: Optional[asyncio.SubprocessTransport] = None

        self.buffer = {
            1: bytearray(),  # stdout
            2: bytearray(),  # stderr
        }

        self.command: Optional[BaseCommand[ProtocolT, Any]] = None
        self.next_command: Optional[BaseCommand[ProtocolT, Any]] = None

        self.initialized = False
        self.returncode: asyncio.Future[int] = asyncio.Future()

    def connection_made(self, transport: asyncio.BaseTransport) -> None:
        # SubprocessTransport expected, but not checked to allow duck typing.
        self.transport = transport  # type: ignore
        LOGGER.debug("%s: Connection made", self)

    def connection_lost(self: ProtocolT, exc: Optional[Exception]) -> None:
        assert self.transport is not None
        code = self.transport.get_returncode()
        assert code is not None, "connect lost, but got no returncode"
        LOGGER.debug("%s: Connection lost (exit code: %d, error: %s)", self, code, exc)

        # Terminate commands.
        if self.command is not None:
            self.command._engine_terminated(self, code)
            self.command = None
        if self.next_command is not None:
            self.next_command._engine_terminated(self, code)
            self.next_command = None

        self.returncode.set_result(code)

    def process_exited(self) -> None:
        LOGGER.debug("%s: Process exited", self)

    def send_line(self, line: str) -> None:
        LOGGER.debug("%s: << %s", self, line)
        assert self.transport is not None, "cannot send line before connection is made"
        stdin = self.transport.get_pipe_transport(0)
        # WriteTransport expected, but not checked to allow duck typing.
        stdin.write((line + "\n").encode("utf-8"))  # type: ignore

    def pipe_data_received(self, fd: int, data: Union[bytes, str]) -> None:
        self.buffer[fd].extend(data)  # type: ignore
        while b"\n" in self.buffer[fd]:
            line_bytes, self.buffer[fd] = self.buffer[fd].split(b"\n", 1)
            if line_bytes.endswith(b"\r"):
                line_bytes = line_bytes[:-1]
            try:
                line = line_bytes.decode("utf-8")
            except UnicodeDecodeError as err:
                LOGGER.warning("%s: >> %r (%s)", self, bytes(line_bytes), err)
            else:
                if fd == 1:
                    self.loop.call_soon(self._line_received, line)
                else:
                    self.loop.call_soon(self.error_line_received, line)

    def error_line_received(self, line: str) -> None:
        LOGGER.warning("%s: stderr >> %s", self, line)

    def _line_received(self: ProtocolT, line: str) -> None:
        LOGGER.debug("%s: >> %s", self, line)

        self.line_received(line)

        if self.command:
            self.command._line_received(self, line)

    def line_received(self, line: str) -> None:
        pass

    async def communicate(self: ProtocolT, command_factory: Callable[[ProtocolT], BaseCommand[ProtocolT, T]]) -> T:
        command = command_factory(self)

        if self.returncode.done():
            raise EngineTerminatedError(f"engine process dead (exit code: {self.returncode.result()})")

        assert command.state == CommandState.NEW

        if self.next_command is not None:
            self.next_command.result.cancel()
            self.next_command.finished.cancel()
            self.next_command.set_finished()

        self.next_command = command

        def previous_command_finished(_: Optional[asyncio.Future[None]]) -> None:
            self.command, self.next_command = self.next_command, None
            if self.command is not None:
                cmd = self.command

                def cancel_if_cancelled(result: asyncio.Future[T]) -> None:
                    if result.cancelled():
                        cmd._cancel(self)

                cmd.result.add_done_callback(cancel_if_cancelled)
                cmd.finished.add_done_callback(previous_command_finished)
                cmd._start(self)

        if self.command is None:
            previous_command_finished(None)
        elif not self.command.result.done():
            self.command.result.cancel()
        elif not self.command.result.cancelled():
            self.command._cancel(self)

        return await command.result

    def __repr__(self) -> str:
        pid = self.transport.get_pid() if self.transport is not None else "?"
        return f"<{type(self).__name__} (pid={pid})>"

    @abc.abstractmethod
    async def initialize(self) -> None:
        """Initializes the engine."""

    @abc.abstractmethod
    async def ping(self) -> None:
        """
        Pings the engine and waits for a response. Used to ensure the engine
        is still alive and idle.
        """

    @abc.abstractmethod
    async def configure(self, options: ConfigMapping) -> None:
        """
        Configures global engine options.

        :param options: A dictionary of engine options where the keys are
            names of :data:`~chess.engine.Protocol.options`. Do not set options
            that are managed automatically
            (:func:`chess.engine.Option.is_managed()`).
        """

    @abc.abstractmethod
    async def send_opponent_information(self, *, opponent: Optional[Opponent] = None, engine_rating: Optional[int] = None) -> None:
        """
        Sends the engine information about its opponent. The information will
        be sent after a new game is announced and before the first move.

        :param opponent: Optional. The opponent's information.
        :param engine_rating: Optional. This engine's own rating. Only used by XBoard engines.
        """

    @abc.abstractmethod
    async def play(self, board: chess.Board, limit: Limit, *, game: object = None, info: Info = INFO_NONE, ponder: bool = False, draw_offered: bool = False, root_moves: Optional[Iterable[chess.Move]] = None, options: ConfigMapping = {}, opponent: Optional[Opponent] = None) -> PlayResult:
        """
        Plays a position.

        :param board: The position. The entire move stack will be sent to the
            engine.
        :param limit: An instance of :class:`chess.engine.Limit` that
            determines when to stop thinking.
        :param game: Optional. An arbitrary object that identifies the game.
            Will automatically inform the engine if the object is not equal
            to the previous game (e.g., ``ucinewgame``, ``new``).
        :param info: Selects which additional information to retrieve from the
            engine. ``INFO_NONE``, ``INFO_BASE`` (basic information that is
            trivial to obtain), ``INFO_SCORE``, ``INFO_PV``,
            ``INFO_REFUTATION``, ``INFO_CURRLINE``, ``INFO_ALL`` or any
            bitwise combination. Some overhead is associated with parsing
            extra information.
        :param ponder: Whether the engine should keep analysing in the
            background even after the result has been returned.
        :param draw_offered: Whether the engine's opponent has offered a draw.
            Ignored by UCI engines.
        :param root_moves: Optional. Consider only root moves from this list.
        :param options: Optional. A dictionary of engine options for the
            analysis. The previous configuration will be restored after the
            analysis is complete. You can permanently apply a configuration
            with :func:`~chess.engine.Protocol.configure()`.
        :param opponent: Optional. Information about a new opponent. Information
            about the original opponent will be restored once the move is
            complete. New opponent information can be made permanent with
            :func:`~chess.engine.Protocol.send_opponent_information()`.
        """

    @typing.overload
    async def analyse(self, board: chess.Board, limit: Limit, *, game: object = None, info: Info = INFO_ALL, root_moves: Optional[Iterable[chess.Move]] = None, options: ConfigMapping = {}) -> InfoDict: ...
    @typing.overload
    async def analyse(self, board: chess.Board, limit: Limit, *, multipv: int, game: object = None, info: Info = INFO_ALL, root_moves: Optional[Iterable[chess.Move]] = None, options: ConfigMapping = {}) -> List[InfoDict]: ...
    @typing.overload
    async def analyse(self, board: chess.Board, limit: Limit, *, multipv: Optional[int] = None, game: object = None, info: Info = INFO_ALL, root_moves: Optional[Iterable[chess.Move]] = None, options: ConfigMapping = {}) -> Union[List[InfoDict], InfoDict]: ...
    async def analyse(self, board: chess.Board, limit: Limit, *, multipv: Optional[int] = None, game: object = None, info: Info = INFO_ALL, root_moves: Optional[Iterable[chess.Move]] = None, options: ConfigMapping = {}) -> Union[List[InfoDict], InfoDict]:
        """
        Analyses a position and returns a dictionary of
        :class:`information <chess.engine.InfoDict>`.

        :param board: The position to analyse. The entire move stack will be
            sent to the engine.
        :param limit: An instance of :class:`chess.engine.Limit` that
            determines when to stop the analysis.
        :param multipv: Optional. Analyse multiple root moves. Will return
            a list of at most *multipv* dictionaries rather than just a single
            info dictionary.
        :param game: Optional. An arbitrary object that identifies the game.
            Will automatically inform the engine if the object is not equal
            to the previous game (e.g., ``ucinewgame``, ``new``).
        :param info: Selects which information to retrieve from the
            engine. ``INFO_NONE``, ``INFO_BASE`` (basic information that is
            trivial to obtain), ``INFO_SCORE``, ``INFO_PV``,
            ``INFO_REFUTATION``, ``INFO_CURRLINE``, ``INFO_ALL`` or any
            bitwise combination. Some overhead is associated with parsing
            extra information.
        :param root_moves: Optional. Limit analysis to a list of root moves.
        :param options: Optional. A dictionary of engine options for the
            analysis. The previous configuration will be restored after the
            analysis is complete. You can permanently apply a configuration
            with :func:`~chess.engine.Protocol.configure()`.
        """
        analysis = await self.analysis(board, limit, multipv=multipv, game=game, info=info, root_moves=root_moves, options=options)

        with analysis:
            await analysis.wait()

        return analysis.info if multipv is None else analysis.multipv

    @abc.abstractmethod
    async def analysis(self, board: chess.Board, limit: Optional[Limit] = None, *, multipv: Optional[int] = None, game: object = None, info: Info = INFO_ALL, root_moves: Optional[Iterable[chess.Move]] = None, options: ConfigMapping = {}) -> AnalysisResult:
        """
        Starts analysing a position.

        :param board: The position to analyse. The entire move stack will be
            sent to the engine.
        :param limit: Optional. An instance of :class:`chess.engine.Limit`
            that determines when to stop the analysis. Analysis is infinite
            by default.
        :param multipv: Optional. Analyse multiple root moves.
        :param game: Optional. An arbitrary object that identifies the game.
            Will automatically inform the engine if the object is not equal
            to the previous game (e.g., ``ucinewgame``, ``new``).
        :param info: Selects which information to retrieve from the
            engine. ``INFO_NONE``, ``INFO_BASE`` (basic information that is
            trivial to obtain), ``INFO_SCORE``, ``INFO_PV``,
            ``INFO_REFUTATION``, ``INFO_CURRLINE``, ``INFO_ALL`` or any
            bitwise combination. Some overhead is associated with parsing
            extra information.
        :param root_moves: Optional. Limit analysis to a list of root moves.
        :param options: Optional. A dictionary of engine options for the
            analysis. The previous configuration will be restored after the
            analysis is complete. You can permanently apply a configuration
            with :func:`~chess.engine.Protocol.configure()`.

        Returns :class:`~chess.engine.AnalysisResult`, a handle that allows
        asynchronously iterating over the information sent by the engine
        and stopping the analysis at any time.
        """

    @abc.abstractmethod
    async def quit(self) -> None:
        """Asks the engine to shut down."""

    @classmethod
    async def popen(cls: Type[ProtocolT], command: Union[str, List[str]], *, setpgrp: bool = False, **popen_args: Any) -> Tuple[asyncio.SubprocessTransport, ProtocolT]:
        if not isinstance(command, list):
            command = [command]

        if setpgrp:
            try:
                # Windows.
                popen_args["creationflags"] = popen_args.get("creationflags", 0) | subprocess.CREATE_NEW_PROCESS_GROUP  # type: ignore
            except AttributeError:
                # Unix.
                popen_args["start_new_session"] = True

        return await asyncio.get_running_loop().subprocess_exec(cls, *command, **popen_args)


class CommandState(enum.Enum):
    NEW = enum.auto()
    ACTIVE = enum.auto()
    CANCELLING = enum.auto()
    DONE = enum.auto()


class BaseCommand(Generic[ProtocolT, T]):
    def __init__(self, engine: ProtocolT) -> None:
        self.state = CommandState.NEW

        self.result: asyncio.Future[T] = asyncio.Future()
        self.finished: asyncio.Future[None] = asyncio.Future()

    def _engine_terminated(self, engine: ProtocolT, code: int) -> None:
        hint = ", binary not compatible with cpu?" if code in [-4, 0xc000001d] else ""
        exc = EngineTerminatedError(f"engine process died unexpectedly (exit code: {code}{hint})")
        if self.state == CommandState.ACTIVE:
            self.engine_terminated(engine, exc)
        elif self.state == CommandState.CANCELLING:
            self.finished.set_result(None)
        elif self.state == CommandState.NEW:
            self._handle_exception(engine, exc)

    def _handle_exception(self, engine: ProtocolT, exc: Exception) -> None:
        if not self.result.done():
            self.result.set_exception(exc)
        else:
            engine.loop.call_exception_handler({
                "message": f"{type(self).__name__} failed after returning preliminary result ({self.result!r})",
                "exception": exc,
                "protocol": engine,
                "transport": engine.transport,
            })

        if not self.finished.done():
            self.finished.set_result(None)

    def set_finished(self) -> None:
        assert self.state in [CommandState.ACTIVE, CommandState.CANCELLING]
        if not self.result.done():
            self.result.set_exception(EngineError(f"engine command finished before returning result: {self!r}"))
        self.finished.set_result(None)
        self.state = CommandState.DONE

    def _cancel(self, engine: ProtocolT) -> None:
        if self.state != CommandState.CANCELLING and self.state != CommandState.DONE:
            assert self.state == CommandState.ACTIVE
            self.state = CommandState.CANCELLING
            self.cancel(engine)

    def _start(self, engine: ProtocolT) -> None:
        assert self.state == CommandState.NEW
        self.state = CommandState.ACTIVE
        try:
            self.check_initialized(engine)
            self.start(engine)
        except EngineError as err:
            self._handle_exception(engine, err)

    def _line_received(self, engine: ProtocolT, line: str) -> None:
        assert self.state in [CommandState.ACTIVE, CommandState.CANCELLING]
        try:
            self.line_received(engine, line)
        except EngineError as err:
            self._handle_exception(engine, err)

    def cancel(self, engine: ProtocolT) -> None:
        pass

    def check_initialized(self, engine: ProtocolT) -> None:
        if not engine.initialized:
            raise EngineError("tried to run command, but engine is not initialized")

    def start(self, engine: ProtocolT) -> None:
        raise NotImplementedError

    def line_received(self, engine: ProtocolT, line: str) -> None:
        pass

    def engine_terminated(self, engine: ProtocolT, exc: Exception) -> None:
        self._handle_exception(engine, exc)

    def __repr__(self) -> str:
        return "<{} at {:#x} (state={}, result={}, finished={}>".format(type(self).__name__, id(self), self.state, self.result, self.finished)


class UciProtocol(Protocol):
    """
    An implementation of the
    `Universal Chess Interface <https://www.chessprogramming.org/UCI>`_
    protocol.
    """

    def __init__(self) -> None:
        super().__init__()
        self.options: UciOptionMap[Option] = UciOptionMap()
        self.config: UciOptionMap[ConfigValue] = UciOptionMap()
        self.target_config: UciOptionMap[ConfigValue] = UciOptionMap()
        self.id = {}
        self.board = chess.Board()
        self.game: object = None
        self.first_game = True
        self.may_ponderhit: Optional[chess.Board] = None
        self.ponderhit = False

    async def initialize(self) -> None:
        class UciInitializeCommand(BaseCommand[UciProtocol, None]):
            def check_initialized(self, engine: UciProtocol) -> None:
                if engine.initialized:
                    raise EngineError("engine already initialized")

            def start(self, engine: UciProtocol) -> None:
                engine.send_line("uci")

            def line_received(self, engine: UciProtocol, line: str) -> None:
                if line == "uciok" and not self.result.done():
                    engine.initialized = True
                    self.result.set_result(None)
                    self.set_finished()
                elif line.startswith("option "):
                    self._option(engine, line.split(" ", 1)[1])
                elif line.startswith("id "):
                    self._id(engine, line.split(" ", 1)[1])

            def _option(self, engine: UciProtocol, arg: str) -> None:
                current_parameter = None

                name: List[str] = []
                type: List[str] = []
                default: List[str] = []
                min = None
                max = None
                current_var = None
                var = []

                for token in arg.strip().split(" "):
                    if token == "name" and not name:
                        current_parameter = "name"
                    elif token == "type" and not type:
                        current_parameter = "type"
                    elif token == "default" and not default:
                        current_parameter = "default"
                    elif token == "min" and min is None:
                        current_parameter = "min"
                    elif token == "max" and max is None:
                        current_parameter = "max"
                    elif token == "var":
                        current_parameter = "var"
                        if current_var is not None:
                            var.append(" ".join(current_var))
                        current_var = []
                    elif current_parameter == "name":
                        name.append(token)
                    elif current_parameter == "type":
                        type.append(token)
                    elif current_parameter == "default":
                        default.append(token)
                    elif current_parameter == "var":
                        current_var.append(token)
                    elif current_parameter == "min":
                        try:
                            min = int(token)
                        except ValueError:
                            LOGGER.exception("Exception parsing option min")
                    elif current_parameter == "max":
                        try:
                            max = int(token)
                        except ValueError:
                            LOGGER.exception("Exception parsing option max")

                if current_var is not None:
                    var.append(" ".join(current_var))

                without_default = Option(" ".join(name), " ".join(type), None, min, max, var)
                option = Option(without_default.name, without_default.type, without_default.parse(" ".join(default)), min, max, var)
                engine.options[option.name] = option

                if option.default is not None:
                    engine.config[option.name] = option.default
                if option.default is not None and not option.is_managed() and option.name.lower() != "uci_analysemode":
                    engine.target_config[option.name] = option.default

            def _id(self, engine: UciProtocol, arg: str) -> None:
                key, value = arg.split(" ", 1)
                engine.id[key] = value

        return await self.communicate(UciInitializeCommand)

    def _isready(self) -> None:
        self.send_line("isready")

    def _ucinewgame(self, *, opponent: Optional[Opponent] = None) -> None:
        self.send_line("ucinewgame")
        opponent_info = self._opponent_configuration(opponent=opponent).get("UCI_Opponent") or self.config.get("UCI_Opponent")
        if opponent_info:
            self.send_line(f"setoption name UCI_Opponent value {opponent_info}")
        self.first_game = False
        self.ponderhit = False

    def debug(self, on: bool = True) -> None:
        """
        Switches debug mode of the engine on or off. This does not interrupt
        other ongoing operations.
        """
        if on:
            self.send_line("debug on")
        else:
            self.send_line("debug off")

    async def ping(self) -> None:
        class UciPingCommand(BaseCommand[UciProtocol, None]):
            def start(self, engine: UciProtocol) -> None:
                engine._isready()

            def line_received(self, engine: UciProtocol, line: str) -> None:
                if line == "readyok":
                    self.result.set_result(None)
                    self.set_finished()
                else:
                    LOGGER.warning("%s: Unexpected engine output: %r", engine, line)

        return await self.communicate(UciPingCommand)

    def _changed_options(self, options: ConfigMapping) -> bool:
        return any(value is None or value != self.config.get(name) for name, value in _chain_config(options, self.target_config))

    def _setoption(self, name: str, value: ConfigValue) -> None:
        try:
            value = self.options[name].parse(value)
        except KeyError:
            raise EngineError("engine does not support option {} (available options: {})".format(name, ", ".join(self.options)))

        if value is None or value != self.config.get(name):
            builder = ["setoption name", name]
            if value is False:
                builder.append("value false")
            elif value is True:
                builder.append("value true")
            elif value is not None:
                builder.append("value")
                builder.append(str(value))

            if name != "UCI_Opponent":  # sent after ucinewgame
                self.send_line(" ".join(builder))
            self.config[name] = value

    def _configure(self, options: ConfigMapping) -> None:
        for name, value in _chain_config(options, self.target_config):
            if name.lower() in MANAGED_OPTIONS:
                raise EngineError("cannot set {} which is automatically managed".format(name))
            self._setoption(name, value)

    async def configure(self, options: ConfigMapping) -> None:
        class UciConfigureCommand(BaseCommand[UciProtocol, None]):
            def start(self, engine: UciProtocol) -> None:
                engine._configure(options)
                engine.target_config.update({name: value for name, value in options.items() if value is not None})
                self.result.set_result(None)
                self.set_finished()

        return await self.communicate(UciConfigureCommand)

    def _opponent_configuration(self, *, opponent: Optional[Opponent] = None, engine_rating: Optional[int] = None) -> ConfigMapping:
        if opponent and opponent.name and "UCI_Opponent" in self.options:
            rating = opponent.rating or "none"
            title = opponent.title or "none"
            player_type = "computer" if opponent.is_engine else "human"
            return {"UCI_Opponent": f"{title} {rating} {player_type} {opponent.name}"}
        else:
            return {}

    async def send_opponent_information(self, *, opponent: Optional[Opponent] = None, engine_rating: Optional[int] = None) -> None:
        return await self.configure(self._opponent_configuration(opponent=opponent, engine_rating=engine_rating))

    def _position(self, board: chess.Board) -> None:
        # Select UCI_Variant and UCI_Chess960.
        uci_variant = type(board).uci_variant
        if "UCI_Variant" in self.options:
            self._setoption("UCI_Variant", uci_variant)
        elif uci_variant != "chess":
            raise EngineError("engine does not support UCI_Variant")

        if "UCI_Chess960" in self.options:
            self._setoption("UCI_Chess960", board.chess960)
        elif board.chess960:
            raise EngineError("engine does not support UCI_Chess960")

        # Send starting position.
        builder = ["position"]
        safe_history = all(board.move_stack)
        root = board.root() if safe_history else board
        fen = root.fen(shredder=board.chess960, en_passant="fen")
        if uci_variant == "chess" and fen == chess.STARTING_FEN:
            builder.append("startpos")
        else:
            builder.append("fen")
            builder.append(fen)

        # Send moves.
        if not safe_history:
            LOGGER.warning("Not transmitting history with null moves to UCI engine")
        elif board.move_stack:
            builder.append("moves")
            builder.extend(move.uci() for move in board.move_stack)

        self.send_line(" ".join(builder))
        self.board = board.copy(stack=False)

    def _go(self, limit: Limit, *, root_moves: Optional[Iterable[chess.Move]] = None, ponder: bool = False, infinite: bool = False) -> None:
        builder = ["go"]
        if ponder:
            builder.append("ponder")
        if limit.white_clock is not None:
            builder.append("wtime")
            builder.append(str(max(1, round(limit.white_clock * 1000))))
        if limit.black_clock is not None:
            builder.append("btime")
            builder.append(str(max(1, round(limit.black_clock * 1000))))
        if limit.white_inc is not None:
            builder.append("winc")
            builder.append(str(round(limit.white_inc * 1000)))
        if limit.black_inc is not None:
            builder.append("binc")
            builder.append(str(round(limit.black_inc * 1000)))
        if limit.remaining_moves is not None and int(limit.remaining_moves) > 0:
            builder.append("movestogo")
            builder.append(str(int(limit.remaining_moves)))
        if limit.depth is not None:
            builder.append("depth")
            builder.append(str(max(1, int(limit.depth))))
        if limit.nodes is not None:
            builder.append("nodes")
            builder.append(str(max(1, int(limit.nodes))))
        if limit.mate is not None:
            builder.append("mate")
            builder.append(str(max(1, int(limit.mate))))
        if limit.time is not None:
            builder.append("movetime")
            builder.append(str(max(1, round(limit.time * 1000))))
        if infinite:
            builder.append("infinite")
        if root_moves is not None:
            builder.append("searchmoves")
            if root_moves:
                builder.extend(move.uci() for move in root_moves)
            else:
                # Work around searchmoves followed by nothing.
                builder.append("0000")
        self.send_line(" ".join(builder))

<<<<<<< HEAD
    async def play(self, board: chess.Board, limit: Limit, *, game: object = None, info: Info = INFO_NONE, ponder: bool = False, draw_offered: bool = False, root_moves: Optional[Iterable[chess.Move]] = None, options: ConfigMapping = {}, opponent: Optional[Opponent] = None) -> PlayResult:
        same_game = not self.first_game and game == self.game and not options
        self.last_move = board.move_stack[-1] if (same_game and ponder and board.move_stack) else chess.Move.null()

=======
    async def play(self, board: chess.Board, limit: Limit, *, game: object = None, info: Info = INFO_NONE, ponder: bool = False, draw_offered: bool = False, root_moves: Optional[Iterable[chess.Move]] = None, options: ConfigMapping = {}) -> PlayResult:
>>>>>>> c06de5dc
        class UciPlayCommand(BaseCommand[UciProtocol, PlayResult]):
            def __init__(self, engine: UciProtocol):
                super().__init__(engine)

                # May ponderhit only in the same game and with unchanged target
                # options. The managed options UCI_AnalyseMode, Ponder, and
                # MultiPV never change between pondering play commands.
                engine.may_ponderhit = board if ponder and not engine.first_game and game == engine.game and not engine._changed_options(options) else None

            def start(self, engine: UciProtocol) -> None:
                self.info: InfoDict = {}
                self.pondering: Optional[chess.Board] = None
                self.sent_isready = False
                self.start_time = time.perf_counter()

                if engine.ponderhit:
                    engine.ponderhit = False
                    engine.send_line("ponderhit")
                    return

                if "UCI_AnalyseMode" in engine.options and "UCI_AnalyseMode" not in engine.target_config and all(name.lower() != "uci_analysemode" for name in options):
                    engine._setoption("UCI_AnalyseMode", False)
                if "Ponder" in engine.options:
                    engine._setoption("Ponder", ponder)
                if "MultiPV" in engine.options:
                    engine._setoption("MultiPV", engine.options["MultiPV"].default)

                engine._configure(options)

                if engine.first_game or engine.game != game or opponent:
                    engine.game = game
                    engine._ucinewgame(opponent=opponent)
                    self.sent_isready = True
                    engine._isready()
                else:
                    self._readyok(engine)

            def line_received(self, engine: UciProtocol, line: str) -> None:
                if line.startswith("info "):
                    self._info(engine, line.split(" ", 1)[1])
                elif line.startswith("bestmove "):
                    self._bestmove(engine, line.split(" ", 1)[1])
                elif line == "readyok" and self.sent_isready:
                    self._readyok(engine)
                else:
                    LOGGER.warning("%s: Unexpected engine output: %r", engine, line)

            def _readyok(self, engine: UciProtocol) -> None:
                self.sent_isready = False
                engine._position(board)
                engine._go(limit, root_moves=root_moves)

            def _info(self, engine: UciProtocol, arg: str) -> None:
                if not self.pondering:
                    self.info.update(_parse_uci_info(arg, engine.board, info))

            def _bestmove(self, engine: UciProtocol, arg: str) -> None:
                if self.pondering:
                    self.pondering = None
                elif not self.result.cancelled():
                    best = _parse_uci_bestmove(engine.board, arg)
                    self.result.set_result(PlayResult(best.move, best.ponder, self.info))

                    if ponder and best.move and best.ponder:
                        self.pondering = board.copy()
                        self.pondering.push(best.move)
                        self.pondering.push(best.ponder)
                        engine._position(self.pondering)

                        # Adjust clocks for pondering.
                        time_used = time.perf_counter() - self.start_time
                        ponder_limit = copy.copy(limit)
                        if ponder_limit.white_clock is not None:
                            ponder_limit.white_clock += (ponder_limit.white_inc or 0.0)
                            if self.pondering.turn == chess.WHITE:
                                ponder_limit.white_clock -= time_used
                        if ponder_limit.black_clock is not None:
                            ponder_limit.black_clock += (ponder_limit.black_inc or 0.0)
                            if self.pondering.turn == chess.BLACK:
                                ponder_limit.black_clock -= time_used
                        if ponder_limit.remaining_moves:
                            ponder_limit.remaining_moves -= 1

                        engine._go(ponder_limit, ponder=True)

                if not self.pondering:
                    self.end(engine)

            def end(self, engine: UciProtocol) -> None:
                engine.may_ponderhit = None
                self.set_finished()

            def cancel(self, engine: UciProtocol) -> None:
                if engine.may_ponderhit and self.pondering and engine.may_ponderhit.move_stack == self.pondering.move_stack and engine.may_ponderhit == self.pondering:
                    engine.ponderhit = True
                    self.end(engine)
                else:
                    engine.send_line("stop")

            def engine_terminated(self, engine: UciProtocol, exc: Exception) -> None:
                # Allow terminating engine while pondering.
                if not self.result.done():
                    super().engine_terminated(engine, exc)

        return await self.communicate(UciPlayCommand)

    async def analysis(self, board: chess.Board, limit: Optional[Limit] = None, *, multipv: Optional[int] = None, game: object = None, info: Info = INFO_ALL, root_moves: Optional[Iterable[chess.Move]] = None, options: ConfigMapping = {}) -> AnalysisResult:
        class UciAnalysisCommand(BaseCommand[UciProtocol, AnalysisResult]):
            def start(self, engine: UciProtocol) -> None:
                self.analysis = AnalysisResult(stop=lambda: self.cancel(engine))
                self.sent_isready = False

                if "Ponder" in engine.options:
                    engine._setoption("Ponder", False)
                if "UCI_AnalyseMode" in engine.options and "UCI_AnalyseMode" not in engine.target_config and all(name.lower() != "uci_analysemode" for name in options):
                    engine._setoption("UCI_AnalyseMode", True)
                if "MultiPV" in engine.options or (multipv and multipv > 1):
                    engine._setoption("MultiPV", 1 if multipv is None else multipv)

                engine._configure(options)

                if engine.first_game or engine.game != game:
                    engine.game = game
                    engine._ucinewgame()
                    self.sent_isready = True
                    engine._isready()
                else:
                    self._readyok(engine)

            def line_received(self, engine: UciProtocol, line: str) -> None:
                if line.startswith("info "):
                    self._info(engine, line.split(" ", 1)[1])
                elif line.startswith("bestmove "):
                    self._bestmove(engine, line.split(" ", 1)[1])
                elif line == "readyok" and self.sent_isready:
                    self._readyok(engine)
                else:
                    LOGGER.warning("%s: Unexpected engine output: %r", engine, line)

            def _readyok(self, engine: UciProtocol) -> None:
                self.sent_isready = False
                engine._position(board)

                if limit:
                    engine._go(limit, root_moves=root_moves)
                else:
                    engine._go(Limit(), root_moves=root_moves, infinite=True)

                self.result.set_result(self.analysis)

            def _info(self, engine: UciProtocol, arg: str) -> None:
                self.analysis.post(_parse_uci_info(arg, engine.board, info))

            def _bestmove(self, engine: UciProtocol, arg: str) -> None:
                if not self.result.done():
                    raise EngineError("was not searching, but engine sent bestmove")
                best = _parse_uci_bestmove(engine.board, arg)
                self.set_finished()
                self.analysis.set_finished(best)

            def cancel(self, engine: UciProtocol) -> None:
                engine.send_line("stop")

            def engine_terminated(self, engine: UciProtocol, exc: Exception) -> None:
                LOGGER.debug("%s: Closing analysis because engine has been terminated (error: %s)", engine, exc)
                self.analysis.set_exception(exc)

        return await self.communicate(UciAnalysisCommand)

    async def quit(self) -> None:
        self.send_line("quit")
        await asyncio.shield(self.returncode)


UCI_REGEX = re.compile(r"^[a-h][1-8][a-h][1-8][pnbrqk]?|[PNBRQK]@[a-h][1-8]|0000\Z")

def _parse_uci_info(arg: str, root_board: chess.Board, selector: Info = INFO_ALL) -> InfoDict:
    info: InfoDict = {}
    if not selector:
        return info

    tokens = arg.split(" ")
    while tokens:
        parameter = tokens.pop(0)

        if parameter == "string":
            info["string"] = " ".join(tokens)
            break
        elif parameter in ["depth", "seldepth", "nodes", "multipv", "currmovenumber", "hashfull", "nps", "tbhits", "cpuload"]:
            try:
                info[parameter] = int(tokens.pop(0))  # type: ignore
            except (ValueError, IndexError):
                LOGGER.error("Exception parsing %s from info: %r", parameter, arg)
        elif parameter == "time":
            try:
                info["time"] = int(tokens.pop(0)) / 1000.0
            except (ValueError, IndexError):
                LOGGER.error("Exception parsing %s from info: %r", parameter, arg)
        elif parameter == "ebf":
            try:
                info["ebf"] = float(tokens.pop(0))
            except (ValueError, IndexError):
                LOGGER.error("Exception parsing %s from info: %r", parameter, arg)
        elif parameter == "score" and selector & INFO_SCORE:
            try:
                kind = tokens.pop(0)
                value = tokens.pop(0)
                if tokens and tokens[0] in ["lowerbound", "upperbound"]:
                    info[tokens.pop(0)] = True  # type: ignore
                if kind == "cp":
                    info["score"] = PovScore(Cp(int(value)), root_board.turn)
                elif kind == "mate":
                    info["score"] = PovScore(Mate(int(value)), root_board.turn)
                else:
                    LOGGER.error("Unknown score kind %r in info (expected cp or mate): %r", kind, arg)
            except (ValueError, IndexError):
                LOGGER.error("Exception parsing score from info: %r", arg)
        elif parameter == "currmove":
            try:
                info["currmove"] = chess.Move.from_uci(tokens.pop(0))
            except (ValueError, IndexError):
                LOGGER.error("Exception parsing currmove from info: %r", arg)
        elif parameter == "currline" and selector & INFO_CURRLINE:
            try:
                if "currline" not in info:
                    info["currline"] = {}

                cpunr = int(tokens.pop(0))
                currline: List[chess.Move] = []
                info["currline"][cpunr] = currline

                board = root_board.copy(stack=False)
                while tokens and UCI_REGEX.match(tokens[0]):
                    currline.append(board.push_uci(tokens.pop(0)))
            except (ValueError, IndexError):
                LOGGER.error("Exception parsing currline from info: %r, position at root: %s", arg, root_board.fen())
        elif parameter == "refutation" and selector & INFO_REFUTATION:
            try:
                if "refutation" not in info:
                    info["refutation"] = {}

                board = root_board.copy(stack=False)
                refuted = board.push_uci(tokens.pop(0))

                refuted_by: List[chess.Move] = []
                info["refutation"][refuted] = refuted_by

                while tokens and UCI_REGEX.match(tokens[0]):
                    refuted_by.append(board.push_uci(tokens.pop(0)))
            except (ValueError, IndexError):
                LOGGER.error("Exception parsing refutation from info: %r, position at root: %s", arg, root_board.fen())
        elif parameter == "pv" and selector & INFO_PV:
            try:
                pv: List[chess.Move] = []
                info["pv"] = pv
                board = root_board.copy(stack=False)
                while tokens and UCI_REGEX.match(tokens[0]):
                    pv.append(board.push_uci(tokens.pop(0)))
            except (ValueError, IndexError):
                LOGGER.error("Exception parsing pv from info: %r, position at root: %s", arg, root_board.fen())
        elif parameter == "wdl":
            try:
                info["wdl"] = PovWdl(Wdl(int(tokens.pop(0)), int(tokens.pop(0)), int(tokens.pop(0))), root_board.turn)
            except (ValueError, IndexError):
                LOGGER.error("Exception parsing wdl from info: %r", arg)

    return info

def _parse_uci_bestmove(board: chess.Board, args: str) -> BestMove:
    tokens = args.split()

    move = None
    ponder = None

    if tokens and tokens[0] not in ["(none)", "NULL"]:
        try:
            # AnMon 5.75 uses uppercase letters to denote promotion types.
            move = board.push_uci(tokens[0].lower())
        except ValueError as err:
            raise EngineError(err)

        try:
            # Houdini 1.5 sends NULL instead of skipping the token.
            if len(tokens) >= 3 and tokens[1] == "ponder" and tokens[2] not in ["(none)", "NULL"]:
                ponder = board.parse_uci(tokens[2].lower())
        except ValueError:
            LOGGER.exception("Engine sent invalid ponder move")
        finally:
            board.pop()

    return BestMove(move, ponder)


def _chain_config(a: ConfigMapping, b: ConfigMapping) -> Iterator[Tuple[str, ConfigValue]]:
    for name, value in a.items():
        yield name, value
    for name, value in b.items():
        if name not in a:
            yield name, value


class UciOptionMap(MutableMapping[str, T]):
    """Dictionary with case-insensitive keys."""

    def __init__(self, data: Optional[Union[Iterable[Tuple[str, T]]]] = None, **kwargs: T) -> None:
        self._store: Dict[str, Tuple[str, T]] = {}
        if data is None:
            data = {}
        self.update(data, **kwargs)

    def __setitem__(self, key: str, value: T) -> None:
        self._store[key.lower()] = (key, value)

    def __getitem__(self, key: str) -> T:
        return self._store[key.lower()][1]

    def __delitem__(self, key: str) -> None:
        del self._store[key.lower()]

    def __iter__(self) -> Iterator[str]:
        return (casedkey for casedkey, mappedvalue in self._store.values())

    def __len__(self) -> int:
        return len(self._store)

    def __eq__(self, other: object) -> bool:
        try:
            for key, value in self.items():
                if key not in other or other[key] != value:  # type: ignore
                    return False

            for key, value in other.items():  # type: ignore
                if key not in self or self[key] != value:
                    return False

            return True
        except (TypeError, AttributeError):
            return NotImplemented

    def copy(self) -> UciOptionMap[T]:
        return type(self)(self._store.values())

    def __copy__(self) -> UciOptionMap[T]:
        return self.copy()

    def __repr__(self) -> str:
        return f"{type(self).__name__}({dict(self.items())!r})"


XBOARD_ERROR_REGEX = re.compile(r"^\s*(Error|Illegal move)(\s*\([^()]+\))?\s*:")


class XBoardProtocol(Protocol):
    """
    An implementation of the
    `XBoard protocol <http://hgm.nubati.net/CECP.html>`__ (CECP).
    """

    def __init__(self) -> None:
        super().__init__()
        self.features: Dict[str, Union[int, str]] = {}
        self.id = {}
        self.options = {
            "random": Option("random", "check", False, None, None, None),
            "computer": Option("computer", "check", False, None, None, None),
            "name": Option("name", "string", "", None, None, None),
            "engine_rating": Option("engine_rating", "spin", 0, None, None, None),
            "opponent_rating": Option("opponent_rating", "spin", 0, None, None, None)
        }
        self.config: Dict[str, ConfigValue] = {}
        self.target_config: Dict[str, ConfigValue] = {}
        self.board = chess.Board()
        self.game: object = None
        self.first_game = True

    async def initialize(self) -> None:
        class XBoardInitializeCommand(BaseCommand[XBoardProtocol, None]):
            def check_initialized(self, engine: XBoardProtocol) -> None:
                if engine.initialized:
                    raise EngineError("engine already initialized")

            def start(self, engine: XBoardProtocol) -> None:
                engine.send_line("xboard")
                engine.send_line("protover 2")
                self.timeout_handle = engine.loop.call_later(2.0, lambda: self.timeout(engine))

            def timeout(self, engine: XBoardProtocol) -> None:
                LOGGER.error("%s: Timeout during initialization", engine)
                self.end(engine)

            def line_received(self, engine: XBoardProtocol, line: str) -> None:
                if line.startswith("#"):
                    pass
                elif line.startswith("feature "):
                    self._feature(engine, line.split(" ", 1)[1])
                elif XBOARD_ERROR_REGEX.match(line):
                    raise EngineError(line)

            def _feature(self, engine: XBoardProtocol, arg: str) -> None:
                for feature in shlex.split(arg):
                    key, value = feature.split("=", 1)
                    if key == "option":
                        option = _parse_xboard_option(value)
                        if option.name not in ["random", "computer", "cores", "memory"]:
                            engine.options[option.name] = option
                    else:
                        try:
                            engine.features[key] = int(value)
                        except ValueError:
                            engine.features[key] = value

                if "done" in engine.features:
                    self.timeout_handle.cancel()
                if engine.features.get("done"):
                    self.end(engine)

            def end(self, engine: XBoardProtocol) -> None:
                if not engine.features.get("ping", 0):
                    self.result.set_exception(EngineError("xboard engine did not declare required feature: ping"))
                    self.set_finished()
                    return
                if not engine.features.get("setboard", 0):
                    self.result.set_exception(EngineError("xboard engine did not declare required feature: setboard"))
                    self.set_finished()
                    return

                if not engine.features.get("reuse", 1):
                    LOGGER.warning("%s: Rejecting feature reuse=0", engine)
                    engine.send_line("rejected reuse")
                if not engine.features.get("sigterm", 1):
                    LOGGER.warning("%s: Rejecting feature sigterm=0", engine)
                    engine.send_line("rejected sigterm")
                if engine.features.get("san", 0):
                    LOGGER.warning("%s: Rejecting feature san=1", engine)
                    engine.send_line("rejected san")

                if "myname" in engine.features:
                    engine.id["name"] = str(engine.features["myname"])

                if engine.features.get("memory", 0):
                    engine.options["memory"] = Option("memory", "spin", 16, 1, None, None)
                    engine.send_line("accepted memory")
                if engine.features.get("smp", 0):
                    engine.options["cores"] = Option("cores", "spin", 1, 1, None, None)
                    engine.send_line("accepted smp")
                if engine.features.get("egt"):
                    for egt in str(engine.features["egt"]).split(","):
                        name = f"egtpath {egt}"
                        engine.options[name] = Option(name, "path", None, None, None, None)
                    engine.send_line("accepted egt")

                for option in engine.options.values():
                    if option.default is not None:
                        engine.config[option.name] = option.default
                    if option.default is not None and not option.is_managed():
                        engine.target_config[option.name] = option.default

                engine.initialized = True
                self.result.set_result(None)
                self.set_finished()

        return await self.communicate(XBoardInitializeCommand)

    def _ping(self, n: int) -> None:
        self.send_line(f"ping {n}")

    def _variant(self, variant: Optional[str]) -> None:
        variants = str(self.features.get("variants", "")).split(",")
        if not variant or variant not in variants:
            raise EngineError("unsupported xboard variant: {} (available: {})".format(variant, ", ".join(variants)))

        self.send_line(f"variant {variant}")

    def _new(self, board: chess.Board, game: object, options: ConfigMapping, opponent: Optional[Opponent] = None) -> None:
        self._configure(options)

        # Set up starting position.
        root = board.root()
        new_options = any(param in options for param in ("random", "computer", "name", "engine_rating", "opponent_rating"))
        new_game = self.first_game or self.game != game or new_options or opponent or root != self.board.root()
        self.game = game
        self.first_game = False
        if new_game:
            self.board = root
            self.send_line("new")

            variant = type(board).xboard_variant
            if variant == "normal" and board.chess960:
                self._variant("fischerandom")
            elif variant != "normal":
                self._variant(variant)

            if self.config.get("random"):
                self.send_line("random")
            
            opponent_name = (opponent.name if opponent else None) or self.config.get("name")
            if opponent_name and self.features.get("name", True):
                self.send_line(f"name {self.config['name']}")

            opponent_rating = (opponent.rating if opponent else None) or self.config.get("opponent_rating") or 0
            if self.config.get("engine_rating") or opponent_rating:
                self.send_line(f"rating {self.config.get('engine_rating') or 0} {opponent_rating}")

            if (opponent and opponent.is_engine) or self.config.get("computer"):
                self.send_line("computer")

        self.send_line("force")

        if new_game:
            fen = root.fen(shredder=board.chess960, en_passant="fen")
            if variant != "normal" or fen != chess.STARTING_FEN or board.chess960:
                self.send_line(f"setboard {fen}")

        # Undo moves until common position.
        common_stack_len = 0
        if not new_game:
            for left, right in zip(self.board.move_stack, board.move_stack):
                if left == right:
                    common_stack_len += 1
                else:
                    break

            while len(self.board.move_stack) > common_stack_len + 1:
                self.send_line("remove")
                self.board.pop()
                self.board.pop()

            while len(self.board.move_stack) > common_stack_len:
                self.send_line("undo")
                self.board.pop()

        # Play moves from board stack.
        for move in board.move_stack[common_stack_len:]:
            if not move:
                LOGGER.warning("Null move (in %s) may not be supported by all XBoard engines", self.board.fen())
            prefix = "usermove " if self.features.get("usermove", 0) else ""
            self.send_line(prefix + self.board.xboard(move))
            self.board.push(move)

    async def ping(self) -> None:
        class XBoardPingCommand(BaseCommand[XBoardProtocol, None]):
            def start(self, engine: XBoardProtocol) -> None:
                n = id(self) & 0xffff
                self.pong = f"pong {n}"
                engine._ping(n)

            def line_received(self, engine: XBoardProtocol, line: str) -> None:
                if line == self.pong:
                    self.result.set_result(None)
                    self.set_finished()
                elif not line.startswith("#"):
                    LOGGER.warning("%s: Unexpected engine output: %r", engine, line)
                elif XBOARD_ERROR_REGEX.match(line):
                    raise EngineError(line)

        return await self.communicate(XBoardPingCommand)

    async def play(self, board: chess.Board, limit: Limit, *, game: object = None, info: Info = INFO_NONE, ponder: bool = False, draw_offered: bool = False, root_moves: Optional[Iterable[chess.Move]] = None, options: ConfigMapping = {}, opponent: Optional[Opponent] = None) -> PlayResult:
        if root_moves is not None:
            raise EngineError("play with root_moves, but xboard supports 'include' only in analysis mode")

        class XBoardPlayCommand(BaseCommand[XBoardProtocol, PlayResult]):
            def start(self, engine: XBoardProtocol) -> None:
                self.play_result = PlayResult(None, None)
                self.stopped = False
                self.pong_after_move: Optional[str] = None
                self.pong_after_ponder: Optional[str] = None

                # Set game, position and configure.
                engine._new(board, game, options, opponent)

                # Limit or time control.
                clock = limit.white_clock if board.turn else limit.black_clock
                increment = limit.white_inc if board.turn else limit.black_inc
                if limit.remaining_moves or clock is not None or increment is not None:
                    base_mins, base_secs = divmod(int(clock or 0), 60)
                    engine.send_line(f"level {limit.remaining_moves or 0} {base_mins}:{base_secs:02d} {increment or 0}")

                if limit.nodes is not None:
                    if limit.time is not None or limit.white_clock is not None or limit.black_clock is not None or increment is not None:
                        raise EngineError("xboard does not support mixing node limits with time limits")

                    if "nps" not in engine.features:
                        LOGGER.warning("%s: Engine did not explicitly declare support for node limits (feature nps=?)")
                    elif not engine.features["nps"]:
                        raise EngineError("xboard engine does not support node limits (feature nps=0)")

                    engine.send_line("nps 1")
                    engine.send_line(f"st {max(1, int(limit.nodes))}")
                if limit.time is not None:
                    engine.send_line(f"st {max(0.01, limit.time)}")
                if limit.depth is not None:
                    engine.send_line(f"sd {max(1, int(limit.depth))}")
                if limit.white_clock is not None:
                    engine.send_line("{} {}".format("time" if board.turn else "otim", max(1, round(limit.white_clock * 100))))
                if limit.black_clock is not None:
                    engine.send_line("{} {}".format("otim" if board.turn else "time", max(1, round(limit.black_clock * 100))))

                if draw_offered and engine.features.get("draw", 1):
                    engine.send_line("draw")

                # Start thinking.
                engine.send_line("post" if info else "nopost")
                engine.send_line("hard" if ponder else "easy")
                engine.send_line("go")

            def line_received(self, engine: XBoardProtocol, line: str) -> None:
                if line.startswith("move "):
                    self._move(engine, line.split(" ", 1)[1])
                elif line.startswith("Hint: "):
                    self._hint(engine, line.split(" ", 1)[1])
                elif line == self.pong_after_move:
                    if not self.result.done():
                        self.result.set_result(self.play_result)
                    if not ponder:
                        self.set_finished()
                elif line == self.pong_after_ponder:
                    if not self.result.done():
                        self.result.set_result(self.play_result)
                    self.set_finished()
                elif line == "offer draw":
                    if not self.result.done():
                        self.play_result.draw_offered = True
                    self._ping_after_move(engine)
                elif line == "resign":
                    if not self.result.done():
                        self.play_result.resigned = True
                    self._ping_after_move(engine)
                elif line.startswith("1-0") or line.startswith("0-1") or line.startswith("1/2-1/2"):
                    if "resign" in line and not self.result.done():
                        self.play_result.resigned = True
                    self._ping_after_move(engine)
                elif line.startswith("#"):
                    pass
                elif XBOARD_ERROR_REGEX.match(line):
                    engine.first_game = True  # Board state might no longer be in sync
                    raise EngineError(line)
                elif len(line.split()) >= 4 and line.lstrip()[0].isdigit():
                    self._post(engine, line)
                else:
                    LOGGER.warning("%s: Unexpected engine output: %r", engine, line)

            def _post(self, engine: XBoardProtocol, line: str) -> None:
                if not self.result.done():
                    self.play_result.info = _parse_xboard_post(line, engine.board, info)

            def _move(self, engine: XBoardProtocol, arg: str) -> None:
                if not self.result.done() and self.play_result.move is None:
                    try:
                        self.play_result.move = engine.board.push_xboard(arg)
                    except ValueError as err:
                        self.result.set_exception(EngineError(err))
                    else:
                        self._ping_after_move(engine)
                else:
                    try:
                        engine.board.push_xboard(arg)
                    except ValueError:
                        LOGGER.exception("Exception playing unexpected move")

            def _hint(self, engine: XBoardProtocol, arg: str) -> None:
                if not self.result.done() and self.play_result.move is not None and self.play_result.ponder is None:
                    try:
                        self.play_result.ponder = engine.board.parse_xboard(arg)
                    except ValueError:
                        LOGGER.exception("Exception parsing hint")
                else:
                    LOGGER.warning("Unexpected hint: %r", arg)

            def _ping_after_move(self, engine: XBoardProtocol) -> None:
                if self.pong_after_move is None:
                    n = id(self) & 0xffff
                    self.pong_after_move = f"pong {n}"
                    engine._ping(n)

            def cancel(self, engine: XBoardProtocol) -> None:
                if self.stopped:
                    return
                self.stopped = True

                if self.result.cancelled():
                    engine.send_line("?")

                if ponder:
                    engine.send_line("easy")

                    n = (id(self) + 1) & 0xffff
                    self.pong_after_ponder = f"pong {n}"
                    engine._ping(n)

            def engine_terminated(self, engine: XBoardProtocol, exc: Exception) -> None:
                # Allow terminating engine while pondering.
                if not self.result.done():
                    super().engine_terminated(engine, exc)

        return await self.communicate(XBoardPlayCommand)

    async def analysis(self, board: chess.Board, limit: Optional[Limit] = None, *, multipv: Optional[int] = None, game: object = None, info: Info = INFO_ALL, root_moves: Optional[Iterable[chess.Move]] = None, options: ConfigMapping = {}) -> AnalysisResult:
        if multipv is not None:
            raise EngineError("xboard engine does not support multipv")

        if limit is not None and (limit.white_clock is not None or limit.black_clock is not None):
            raise EngineError("xboard analysis does not support clock limits")

        class XBoardAnalysisCommand(BaseCommand[XBoardProtocol, AnalysisResult]):
            def start(self, engine: XBoardProtocol) -> None:
                self.stopped = False
                self.best_move: Optional[chess.Move] = None
                self.analysis = AnalysisResult(stop=lambda: self.cancel(engine))
                self.final_pong: Optional[str] = None

                engine._new(board, game, options)

                if root_moves is not None:
                    if not engine.features.get("exclude", 0):
                        raise EngineError("xboard engine does not support root_moves (feature exclude=0)")

                    engine.send_line("exclude all")
                    for move in root_moves:
                        engine.send_line(f"include {engine.board.xboard(move)}")

                engine.send_line("post")
                engine.send_line("analyze")

                self.result.set_result(self.analysis)

                if limit is not None and limit.time is not None:
                    self.time_limit_handle: Optional[asyncio.Handle] = engine.loop.call_later(limit.time, lambda: self.cancel(engine))
                else:
                    self.time_limit_handle = None

            def line_received(self, engine: XBoardProtocol, line: str) -> None:
                if line.startswith("#"):
                    pass
                elif len(line.split()) >= 4 and line.lstrip()[0].isdigit():
                    self._post(engine, line)
                elif line == self.final_pong:
                    self.end(engine)
                elif XBOARD_ERROR_REGEX.match(line):
                    engine.first_game = True  # Board state might no longer be in sync
                    raise EngineError(line)
                else:
                    LOGGER.warning("%s: Unexpected engine output: %r", engine, line)

            def _post(self, engine: XBoardProtocol, line: str) -> None:
                post_info = _parse_xboard_post(line, engine.board, info)
                self.analysis.post(post_info)

                pv = post_info.get("pv")
                if pv:
                    self.best_move = pv[0]

                if limit is not None:
                    if limit.time is not None and post_info.get("time", 0) >= limit.time:
                        self.cancel(engine)
                    elif limit.nodes is not None and post_info.get("nodes", 0) >= limit.nodes:
                        self.cancel(engine)
                    elif limit.depth is not None and post_info.get("depth", 0) >= limit.depth:
                        self.cancel(engine)
                    elif limit.mate is not None and "score" in post_info:
                        if post_info["score"].relative >= Mate(limit.mate):
                            self.cancel(engine)

            def end(self, engine: XBoardProtocol) -> None:
                if self.time_limit_handle:
                    self.time_limit_handle.cancel()

                self.set_finished()
                self.analysis.set_finished(BestMove(self.best_move, None))

            def cancel(self, engine: XBoardProtocol) -> None:
                if self.stopped:
                    return
                self.stopped = True

                engine.send_line(".")
                engine.send_line("exit")

                n = id(self) & 0xffff
                self.final_pong = f"pong {n}"
                engine._ping(n)

            def engine_terminated(self, engine: XBoardProtocol, exc: Exception) -> None:
                LOGGER.debug("%s: Closing analysis because engine has been terminated (error: %s)", engine, exc)

                if self.time_limit_handle:
                    self.time_limit_handle.cancel()

                self.analysis.set_exception(exc)

        return await self.communicate(XBoardAnalysisCommand)

    def _setoption(self, name: str, value: ConfigValue) -> None:
        if value is not None and value == self.config.get(name):
            return

        try:
            option = self.options[name]
        except KeyError:
            raise EngineError(f"unsupported xboard option or command: {name}")

        self.config[name] = value = option.parse(value)

        if name in ["random", "computer", "name", "engine_rating", "opponent_rating"]:
            # Applied in _new.
            pass
        elif name in ["memory", "cores"] or name.startswith("egtpath "):
            self.send_line(f"{name} {value}")
        elif value is None:
            self.send_line(f"option {name}")
        elif value is True:
            self.send_line(f"option {name}=1")
        elif value is False:
            self.send_line(f"option {name}=0")
        else:
            self.send_line(f"option {name}={value}")

    def _configure(self, options: ConfigMapping) -> None:
        for name, value in _chain_config(options, self.target_config):
            if name.lower() in MANAGED_OPTIONS:
                raise EngineError(f"cannot set {name} which is automatically managed")
            self._setoption(name, value)

    async def configure(self, options: ConfigMapping) -> None:
        class XBoardConfigureCommand(BaseCommand[XBoardProtocol, None]):
            def start(self, engine: XBoardProtocol) -> None:
                engine._configure(options)
                engine.target_config.update({name: value for name, value in options.items() if value is not None})
                self.result.set_result(None)
                self.set_finished()

        return await self.communicate(XBoardConfigureCommand)

    def _opponent_configuration(self, *, opponent: Optional[Opponent] = None, engine_rating: Optional[int] = None) -> ConfigMapping:
        if opponent is None:
            return {}

        opponent_info: Dict[str, Union[int, bool, str]] = {"engine_rating": engine_rating or 0,
                                                           "opponent_rating": opponent.rating or 0,
                                                           "computer": opponent.is_engine or False}
        
        if opponent.name and self.features.get("name", True):
            opponent_info["name"] = f"{opponent.title or ''} {opponent.name}".strip()

        return opponent_info

    async def send_opponent_information(self, *, opponent: Optional[Opponent] = None, engine_rating: Optional[int] = None) -> None:
        return await self.configure(self._opponent_configuration(opponent=opponent, engine_rating=engine_rating))

    async def quit(self) -> None:
        self.send_line("quit")
        await asyncio.shield(self.returncode)


def _parse_xboard_option(feature: str) -> Option:
    params = feature.split()

    name = params[0]
    type = params[1][1:]
    default: Optional[ConfigValue] = None
    min = None
    max = None
    var = None

    if type == "combo":
        var = []
        choices = params[2:]
        for choice in choices:
            if choice == "///":
                continue
            elif choice[0] == "*":
                default = choice[1:]
                var.append(choice[1:])
            else:
                var.append(choice)
    elif type == "check":
        default = int(params[2])
    elif type in ["string", "file", "path"]:
        if len(params) > 2:
            default = params[2]
        else:
            default = ""
    elif type == "spin":
        default = int(params[2])
        min = int(params[3])
        max = int(params[4])

    return Option(name, type, default, min, max, var)


def _parse_xboard_post(line: str, root_board: chess.Board, selector: Info = INFO_ALL) -> InfoDict:
    # Format: depth score time nodes [seldepth [nps [tbhits]]] pv
    info: InfoDict = {}

    # Split leading integer tokens from pv.
    pv_tokens = line.split()
    integer_tokens = []
    while pv_tokens:
        token = pv_tokens.pop(0)
        try:
            integer_tokens.append(int(token))
        except ValueError:
            pv_tokens.insert(0, token)
            break

    if len(integer_tokens) < 4:
        return info

    # Required integer tokens.
    info["depth"] = integer_tokens.pop(0)
    cp = integer_tokens.pop(0)
    info["time"] = int(integer_tokens.pop(0)) / 100
    info["nodes"] = int(integer_tokens.pop(0))

    # Score.
    if cp <= -100000:
        score: Score = Mate(cp + 100000)
    elif cp == 100000:
        score = MateGiven
    elif cp >= 100000:
        score = Mate(cp - 100000)
    else:
        score = Cp(cp)
    info["score"] = PovScore(score, root_board.turn)

    # Optional integer tokens.
    if integer_tokens:
        info["seldepth"] = integer_tokens.pop(0)
    if integer_tokens:
        info["nps"] = integer_tokens.pop(0)

    while len(integer_tokens) > 1:
        # Reserved for future extensions.
        integer_tokens.pop(0)

    if integer_tokens:
        info["tbhits"] = integer_tokens.pop(0)

    # Principal variation.
    pv = []
    board = root_board.copy(stack=False)
    for token in pv_tokens:
        if token.rstrip(".").isdigit():
            continue

        try:
            pv.append(board.push_xboard(token))
        except ValueError:
            break

        if not (selector & INFO_PV):
            break
    info["pv"] = pv

    return info


class BestMove:
    """Returned by :func:`chess.engine.AnalysisResult.wait()`."""

    move: Optional[chess.Move]
    """The best move according to the engine, or ``None``."""

    ponder: Optional[chess.Move]
    """The response that the engine expects after *move*, or ``None``."""

    def __init__(self, move: Optional[chess.Move], ponder: Optional[chess.Move]):
        self.move = move
        self.ponder = ponder

    def __repr__(self) -> str:
        return "<{} at {:#x} (move={}, ponder={}>".format(
            type(self).__name__, id(self), self.move, self.ponder)


class AnalysisResult:
    """
    Handle to ongoing engine analysis.
    Returned by :func:`chess.engine.Protocol.analysis()`.

    Can be used to asynchronously iterate over information sent by the engine.

    Automatically stops the analysis when used as a context manager.
    """

    multipv: List[chess.engine.InfoDict]
    """
    A list of dictionaries with aggregated information sent by the engine.
    One item for each root move.
    """

    def __init__(self, stop: Optional[Callable[[], None]] = None):
        self._stop = stop
        self._queue: asyncio.Queue[InfoDict] = asyncio.Queue()
        self._posted_kork = False
        self._seen_kork = False
        self._finished: asyncio.Future[BestMove] = asyncio.Future()
        self.multipv = [{}]

    def post(self, info: InfoDict) -> None:
        # Empty dictionary reserved for kork.
        if not info:
            return

        multipv = info.get("multipv", 1)
        while len(self.multipv) < multipv:
            self.multipv.append({})
        self.multipv[multipv - 1].update(info)

        self._queue.put_nowait(info)

    def _kork(self) -> None:
        if not self._posted_kork:
            self._posted_kork = True
            self._queue.put_nowait({})

    def set_finished(self, best: BestMove) -> None:
        if not self._finished.done():
            self._finished.set_result(best)
        self._kork()

    def set_exception(self, exc: Exception) -> None:
        self._finished.set_exception(exc)
        self._kork()

    @property
    def info(self) -> InfoDict:
        """
        A dictionary of aggregated information sent by the engine. This is
        actually an alias for ``multipv[0]``.
        """
        return self.multipv[0]

    def stop(self) -> None:
        """Stops the analysis as soon as possible."""
        if self._stop and not self._posted_kork:
            self._stop()
            self._stop = None

    async def wait(self) -> BestMove:
        """Waits until the analysis is finished."""
        return await self._finished

    async def get(self) -> InfoDict:
        """
        Waits for the next dictionary of information from the engine and
        returns it.

        It might be more convenient to use ``async for info in analysis: ...``.

        :raises: :exc:`chess.engine.AnalysisComplete` if the analysis is
            complete (or has been stopped) and all information has been
            consumed. Use :func:`~chess.engine.AnalysisResult.next()` if you
            prefer to get ``None`` instead of an exception.
        """
        if self._seen_kork:
            raise AnalysisComplete()

        info = await self._queue.get()
        if not info:
            # Empty dictionary marks end.
            self._seen_kork = True
            await self._finished
            raise AnalysisComplete()

        return info

    def would_block(self) -> bool:
        """
        Checks if calling :func:`~chess.engine.AnalysisResult.get()`,
        calling :func:`~chess.engine.AnalysisResult.next()`,
        or advancing the iterator one step would require waiting for the
        engine.

        These functions would return immediately if information is
        pending (queue is not
        :func:`empty <chess.engine.AnalysisResult.empty()>`) or if the search
        is finished.
        """
        return not self._seen_kork and self._queue.empty()

    def empty(self) -> bool:
        """
        Checks if all current information has been consumed.

        If the queue is empty, but the analysis is still ongoing, then further
        information can become available in the future.
        """
        return self._seen_kork or self._queue.qsize() <= self._posted_kork

    async def next(self) -> Optional[InfoDict]:
        try:
            return await self.get()
        except AnalysisComplete:
            return None

    def __aiter__(self) -> AnalysisResult:
        return self

    async def __anext__(self) -> InfoDict:
        try:
            return await self.get()
        except AnalysisComplete:
            raise StopAsyncIteration

    def __enter__(self) -> AnalysisResult:
        return self

    def __exit__(self, exc_type: Optional[Type[BaseException]], exc_value: Optional[BaseException], traceback: Optional[TracebackType]) -> None:
        self.stop()


async def popen_uci(command: Union[str, List[str]], *, setpgrp: bool = False, **popen_args: Any) -> Tuple[asyncio.SubprocessTransport, UciProtocol]:
    """
    Spawns and initializes a UCI engine.

    :param command: Path of the engine executable, or a list including the
        path and arguments.
    :param setpgrp: Open the engine process in a new process group. This will
        stop signals (such as keyboard interrupts) from propagating from the
        parent process. Defaults to ``False``.
    :param popen_args: Additional arguments for
        `popen <https://docs.python.org/3/library/subprocess.html#popen-constructor>`_.
        Do not set ``stdin``, ``stdout``, ``bufsize`` or
        ``universal_newlines``.

    Returns a subprocess transport and engine protocol pair.
    """
    transport, protocol = await UciProtocol.popen(command, setpgrp=setpgrp, **popen_args)
    try:
        await protocol.initialize()
    except:
        transport.close()
        raise
    return transport, protocol


async def popen_xboard(command: Union[str, List[str]], *, setpgrp: bool = False, **popen_args: Any) -> Tuple[asyncio.SubprocessTransport, XBoardProtocol]:
    """
    Spawns and initializes an XBoard engine.

    :param command: Path of the engine executable, or a list including the
        path and arguments.
    :param setpgrp: Open the engine process in a new process group. This will
        stop signals (such as keyboard interrupts) from propagating from the
        parent process. Defaults to ``False``.
    :param popen_args: Additional arguments for
        `popen <https://docs.python.org/3/library/subprocess.html#popen-constructor>`_.
        Do not set ``stdin``, ``stdout``, ``bufsize`` or
        ``universal_newlines``.

    Returns a subprocess transport and engine protocol pair.
    """
    transport, protocol = await XBoardProtocol.popen(command, setpgrp=setpgrp, **popen_args)
    try:
        await protocol.initialize()
    except:
        transport.close()
        raise
    return transport, protocol


async def _async(sync: Callable[[], T]) -> T:
    return sync()


class SimpleEngine:
    """
    Synchronous wrapper around a transport and engine protocol pair. Provides
    the same methods and attributes as :class:`chess.engine.Protocol`
    with blocking functions instead of coroutines.

    You may not concurrently modify objects passed to any of the methods. Other
    than that, :class:`~chess.engine.SimpleEngine` is thread-safe. When sending
    a new command to the engine, any previous running command will be cancelled
    as soon as possible.

    Methods will raise :class:`asyncio.TimeoutError` if an operation takes
    *timeout* seconds longer than expected (unless *timeout* is ``None``).

    Automatically closes the transport when used as a context manager.
    """

    def __init__(self, transport: asyncio.SubprocessTransport, protocol: Protocol, *, timeout: Optional[float] = 10.0) -> None:
        self.transport = transport
        self.protocol = protocol
        self.timeout = timeout

        self._shutdown_lock = threading.Lock()
        self._shutdown = False
        self.shutdown_event = asyncio.Event()

        self.returncode: concurrent.futures.Future[int] = concurrent.futures.Future()

    def _timeout_for(self, limit: Optional[Limit]) -> Optional[float]:
        if self.timeout is None or limit is None or limit.time is None:
            return None
        return self.timeout + limit.time

    @contextlib.contextmanager
    def _not_shut_down(self) -> Generator[None, None, None]:
        with self._shutdown_lock:
            if self._shutdown:
                raise EngineTerminatedError("engine event loop dead")
            yield

    @property
    def options(self) -> MutableMapping[str, Option]:
        with self._not_shut_down():
            coro = _async(lambda: copy.copy(self.protocol.options))
            future = asyncio.run_coroutine_threadsafe(coro, self.protocol.loop)
        return future.result()

    @property
    def id(self) -> Mapping[str, str]:
        with self._not_shut_down():
            coro = _async(lambda: self.protocol.id.copy())
            future = asyncio.run_coroutine_threadsafe(coro, self.protocol.loop)
        return future.result()

    def communicate(self, command_factory: Callable[[Protocol], BaseCommand[Protocol, T]]) -> T:
        with self._not_shut_down():
            coro = self.protocol.communicate(command_factory)
            future = asyncio.run_coroutine_threadsafe(coro, self.protocol.loop)
        return future.result()

    def configure(self, options: ConfigMapping) -> None:
        with self._not_shut_down():
            coro = asyncio.wait_for(self.protocol.configure(options), self.timeout)
            future = asyncio.run_coroutine_threadsafe(coro, self.protocol.loop)
        return future.result()

    def send_opponent_information(self, *, opponent: Optional[Opponent] = None, engine_rating: Optional[int] = None) -> None:
        with self._not_shut_down():
            coro = asyncio.wait_for(
                self.protocol.send_opponent_information(opponent=opponent, engine_rating=engine_rating),
                self.timeout)
            future = asyncio.run_coroutine_threadsafe(coro, self.protocol.loop)
        return future.result()
        
    def ping(self) -> None:
        with self._not_shut_down():
            coro = asyncio.wait_for(self.protocol.ping(), self.timeout)
            future = asyncio.run_coroutine_threadsafe(coro, self.protocol.loop)
        return future.result()

    def play(self, board: chess.Board, limit: Limit, *, game: object = None, info: Info = INFO_NONE, ponder: bool = False, draw_offered: bool = False, root_moves: Optional[Iterable[chess.Move]] = None, options: ConfigMapping = {}, opponent: Optional[Opponent] = None) -> PlayResult:
        with self._not_shut_down():
            coro = asyncio.wait_for(
                self.protocol.play(board, limit, game=game, info=info, ponder=ponder, draw_offered=draw_offered, root_moves=root_moves, options=options, opponent=opponent),
                self._timeout_for(limit))
            future = asyncio.run_coroutine_threadsafe(coro, self.protocol.loop)
        return future.result()

    @typing.overload
    def analyse(self, board: chess.Board, limit: Limit, *, game: object = None, info: Info = INFO_ALL, root_moves: Optional[Iterable[chess.Move]] = None, options: ConfigMapping = {}) -> InfoDict: ...
    @typing.overload
    def analyse(self, board: chess.Board, limit: Limit, *, multipv: int, game: object = None, info: Info = INFO_ALL, root_moves: Optional[Iterable[chess.Move]] = None, options: ConfigMapping = {}) -> List[InfoDict]: ...
    @typing.overload
    def analyse(self, board: chess.Board, limit: Limit, *, multipv: Optional[int] = None, game: object = None, info: Info = INFO_ALL, root_moves: Optional[Iterable[chess.Move]] = None, options: ConfigMapping = {}) -> Union[InfoDict, List[InfoDict]]: ...
    def analyse(self, board: chess.Board, limit: Limit, *, multipv: Optional[int] = None, game: object = None, info: Info = INFO_ALL, root_moves: Optional[Iterable[chess.Move]] = None, options: ConfigMapping = {}) -> Union[InfoDict, List[InfoDict]]:
        with self._not_shut_down():
            coro = asyncio.wait_for(
                self.protocol.analyse(board, limit, multipv=multipv, game=game, info=info, root_moves=root_moves, options=options),
                self._timeout_for(limit))
            future = asyncio.run_coroutine_threadsafe(coro, self.protocol.loop)
        return future.result()

    def analysis(self, board: chess.Board, limit: Optional[Limit] = None, *, multipv: Optional[int] = None, game: object = None, info: Info = INFO_ALL, root_moves: Optional[Iterable[chess.Move]] = None, options: ConfigMapping = {}) -> SimpleAnalysisResult:
        with self._not_shut_down():
            coro = asyncio.wait_for(
                self.protocol.analysis(board, limit, multipv=multipv, game=game, info=info, root_moves=root_moves, options=options),
                self.timeout)  # Timeout until analysis is *started*
            future = asyncio.run_coroutine_threadsafe(coro, self.protocol.loop)
        return SimpleAnalysisResult(self, future.result())

    def quit(self) -> None:
        with self._not_shut_down():
            coro = asyncio.wait_for(self.protocol.quit(), self.timeout)
            future = asyncio.run_coroutine_threadsafe(coro, self.protocol.loop)
        return future.result()

    def close(self) -> None:
        """
        Closes the transport and the background event loop as soon as possible.
        """
        def _shutdown() -> None:
            self.transport.close()
            self.shutdown_event.set()

        with self._shutdown_lock:
            if not self._shutdown:
                self._shutdown = True
                self.protocol.loop.call_soon_threadsafe(_shutdown)

    @classmethod
    def popen(cls, Protocol: Type[Protocol], command: Union[str, List[str]], *, timeout: Optional[float] = 10.0, debug: bool = False, setpgrp: bool = False, **popen_args: Any) -> SimpleEngine:
        async def background(future: concurrent.futures.Future[SimpleEngine]) -> None:
            transport, protocol = await Protocol.popen(command, setpgrp=setpgrp, **popen_args)
            threading.current_thread().name = f"{cls.__name__} (pid={transport.get_pid()})"
            simple_engine = cls(transport, protocol, timeout=timeout)
            try:
                await asyncio.wait_for(protocol.initialize(), timeout)
                future.set_result(simple_engine)
                returncode = await protocol.returncode
                simple_engine.returncode.set_result(returncode)
            finally:
                simple_engine.close()
            await simple_engine.shutdown_event.wait()

        return run_in_background(background, name=f"{cls.__name__} (command={command!r})", debug=debug)

    @classmethod
    def popen_uci(cls, command: Union[str, List[str]], *, timeout: Optional[float] = 10.0, debug: bool = False, setpgrp: bool = False, **popen_args: Any) -> SimpleEngine:
        """
        Spawns and initializes a UCI engine.
        Returns a :class:`~chess.engine.SimpleEngine` instance.
        """
        return cls.popen(UciProtocol, command, timeout=timeout, debug=debug, setpgrp=setpgrp, **popen_args)

    @classmethod
    def popen_xboard(cls, command: Union[str, List[str]], *, timeout: Optional[float] = 10.0, debug: bool = False, setpgrp: bool = False, **popen_args: Any) -> SimpleEngine:
        """
        Spawns and initializes an XBoard engine.
        Returns a :class:`~chess.engine.SimpleEngine` instance.
        """
        return cls.popen(XBoardProtocol, command, timeout=timeout, debug=debug, setpgrp=setpgrp, **popen_args)

    def __enter__(self) -> SimpleEngine:
        return self

    def __exit__(self, exc_type: Optional[Type[BaseException]], exc_value: Optional[BaseException], traceback: Optional[TracebackType]) -> None:
        self.close()

    def __repr__(self) -> str:
        pid = self.transport.get_pid()  # This happens to be thread-safe
        return f"<{type(self).__name__} (pid={pid})>"


class SimpleAnalysisResult:
    """
    Synchronous wrapper around :class:`~chess.engine.AnalysisResult`. Returned
    by :func:`chess.engine.SimpleEngine.analysis()`.
    """

    def __init__(self, simple_engine: SimpleEngine, inner: AnalysisResult) -> None:
        self.simple_engine = simple_engine
        self.inner = inner

    @property
    def info(self) -> InfoDict:
        with self.simple_engine._not_shut_down():
            coro = _async(lambda: self.inner.info.copy())
            future = asyncio.run_coroutine_threadsafe(coro, self.simple_engine.protocol.loop)
        return future.result()

    @property
    def multipv(self) -> List[InfoDict]:
        with self.simple_engine._not_shut_down():
            coro = _async(lambda: [info.copy() for info in self.inner.multipv])
            future = asyncio.run_coroutine_threadsafe(coro, self.simple_engine.protocol.loop)
        return future.result()

    def stop(self) -> None:
        with self.simple_engine._not_shut_down():
            self.simple_engine.protocol.loop.call_soon_threadsafe(self.inner.stop)

    def wait(self) -> BestMove:
        with self.simple_engine._not_shut_down():
            future = asyncio.run_coroutine_threadsafe(self.inner.wait(), self.simple_engine.protocol.loop)
        return future.result()

    def would_block(self) -> bool:
        with self.simple_engine._not_shut_down():
            future = asyncio.run_coroutine_threadsafe(_async(self.inner.would_block), self.simple_engine.protocol.loop)
        return future.result()

    def empty(self) -> bool:
        with self.simple_engine._not_shut_down():
            future = asyncio.run_coroutine_threadsafe(_async(self.inner.empty), self.simple_engine.protocol.loop)
        return future.result()

    def get(self) -> InfoDict:
        with self.simple_engine._not_shut_down():
            future = asyncio.run_coroutine_threadsafe(self.inner.get(), self.simple_engine.protocol.loop)
        return future.result()

    def next(self) -> Optional[InfoDict]:
        with self.simple_engine._not_shut_down():
            future = asyncio.run_coroutine_threadsafe(self.inner.next(), self.simple_engine.protocol.loop)
        return future.result()

    def __iter__(self) -> Iterator[InfoDict]:
        with self.simple_engine._not_shut_down():
            self.simple_engine.protocol.loop.call_soon_threadsafe(self.inner.__aiter__)
        return self

    def __next__(self) -> InfoDict:
        try:
            with self.simple_engine._not_shut_down():
                future = asyncio.run_coroutine_threadsafe(self.inner.__anext__(), self.simple_engine.protocol.loop)
            return future.result()
        except StopAsyncIteration:
            raise StopIteration

    def __enter__(self) -> SimpleAnalysisResult:
        return self

    def __exit__(self, exc_type: Optional[Type[BaseException]], exc_value: Optional[BaseException], traceback: Optional[TracebackType]) -> None:
        self.stop()<|MERGE_RESOLUTION|>--- conflicted
+++ resolved
@@ -1615,14 +1615,7 @@
                 builder.append("0000")
         self.send_line(" ".join(builder))
 
-<<<<<<< HEAD
     async def play(self, board: chess.Board, limit: Limit, *, game: object = None, info: Info = INFO_NONE, ponder: bool = False, draw_offered: bool = False, root_moves: Optional[Iterable[chess.Move]] = None, options: ConfigMapping = {}, opponent: Optional[Opponent] = None) -> PlayResult:
-        same_game = not self.first_game and game == self.game and not options
-        self.last_move = board.move_stack[-1] if (same_game and ponder and board.move_stack) else chess.Move.null()
-
-=======
-    async def play(self, board: chess.Board, limit: Limit, *, game: object = None, info: Info = INFO_NONE, ponder: bool = False, draw_offered: bool = False, root_moves: Optional[Iterable[chess.Move]] = None, options: ConfigMapping = {}) -> PlayResult:
->>>>>>> c06de5dc
         class UciPlayCommand(BaseCommand[UciProtocol, PlayResult]):
             def __init__(self, engine: UciProtocol):
                 super().__init__(engine)
