--- conflicted
+++ resolved
@@ -17,36 +17,15 @@
 # along with this program. If not, see <http://www.gnu.org/licenses/>.
 
 import collections
+import collections.abc
 import logging
 import os
 import platform
-<<<<<<< HEAD
 import queue
 import signal
 import subprocess
 import threading
-=======
-
-
-try:
-    import queue  # Python 3
-except ImportError:
-    import Queue as queue  # Python 2
-
-try:
-    from collections.abc import MutableMapping  # Python 3
-except ImportError:
-    from collections import MutableMapping  # Python 2
-
-if os.name == "posix" and sys.version_info[0] < 3:
-    try:
-        import subprocess32 as subprocess
-    except ImportError:
-        import subprocess
-else:
-    import subprocess
-
->>>>>>> b05bb084
+
 
 FUTURE_POLL_TIMEOUT = 0.1 if platform.system() == "Windows" else 60
 
@@ -249,7 +228,7 @@
         return "<SpurProcess at {} (pid={})>".format(hex(id(self)), self.pid())
 
 
-class OptionMap(MutableMapping):
+class OptionMap(collections.abc.MutableMapping):
     def __init__(self, data=None, **kwargs):
         self._store = dict()
         if data is None:
