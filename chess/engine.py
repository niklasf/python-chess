# This file is part of the python-chess library.
# Copyright (C) 2012-2021 Niklas Fiekas <niklas.fiekas@backscattering.de>
#
# This program is free software: you can redistribute it and/or modify
# it under the terms of the GNU General Public License as published by
# the Free Software Foundation, either version 3 of the License, or
# (at your option) any later version.
#
# This program is distributed in the hope that it will be useful,
# but WITHOUT ANY WARRANTY; without even the implied warranty of
# MERCHANTABILITY or FITNESS FOR A PARTICULAR PURPOSE. See the
# GNU General Public License for more details.
#
# You should have received a copy of the GNU General Public License
# along with this program. If not, see <http://www.gnu.org/licenses/>.

from __future__ import annotations

import abc
import asyncio
import collections
import concurrent.futures
import contextlib
import copy
import dataclasses
import enum
import logging
import math
import warnings
import shlex
import subprocess
import sys
import threading
import typing
import os
import re

import chess

from chess import Color
from types import TracebackType
from typing import Any, Callable, Coroutine, Deque, Dict, Generator, Generic, Iterable, Iterator, List, Mapping, MutableMapping, Optional, Tuple, Type, TypeVar, Union

try:
    from typing import Literal
    _WdlModel = Literal["sf12", "lichess"]
except ImportError:
    # Before Python 3.8.
    _WdlModel = str  # type: ignore


T = TypeVar("T")
ProtocolT = TypeVar("ProtocolT", bound="Protocol")

ConfigValue = Union[str, int, bool, None]
ConfigMapping = Mapping[str, ConfigValue]


LOGGER = logging.getLogger(__name__)


MANAGED_OPTIONS = ["uci_chess960", "uci_variant", "multipv", "ponder"]


class EventLoopPolicy(asyncio.AbstractEventLoopPolicy):
    """
    An event loop policy for thread-local event loops and child watchers.
    Ensures each event loop is capable of spawning and watching subprocesses,
    even when not running on the main thread.

    Windows: Uses :class:`~asyncio.ProactorEventLoop`.

    Unix: Uses :class:`~asyncio.SelectorEventLoop`. If available,
    :class:`~asyncio.PidfdChildWatcher` is used to detect subprocess
    termination (Python 3.9+ on Linux 5.3+). Otherwise, the default child
    watcher is used on the main thread and relatively slow eager polling
    is used on all other threads.
    """
    class _Local(threading.local):
        loop: Optional[asyncio.AbstractEventLoop] = None
        set_called = False
        watcher: Optional[asyncio.AbstractChildWatcher] = None

    def __init__(self) -> None:
        self._local = self._Local()

    def get_event_loop(self) -> asyncio.AbstractEventLoop:
        if self._local.loop is None and not self._local.set_called and threading.current_thread() is threading.main_thread():
            self.set_event_loop(self.new_event_loop())
        if self._local.loop is None:
            raise RuntimeError(f"no current event loop in thread {threading.current_thread().name!r}")
        return self._local.loop

    def set_event_loop(self, loop: Optional[asyncio.AbstractEventLoop]) -> None:
        assert loop is None or isinstance(loop, asyncio.AbstractEventLoop)
        self._local.set_called = True
        self._local.loop = loop
        if self._local.watcher is not None:
            self._local.watcher.attach_loop(loop)

    def new_event_loop(self) -> asyncio.AbstractEventLoop:
        return asyncio.ProactorEventLoop() if sys.platform == "win32" else asyncio.SelectorEventLoop()  # type: ignore

    def get_child_watcher(self) -> asyncio.AbstractChildWatcher:
        if self._local.watcher is None:
            self._local.watcher = self._init_watcher()
            self._local.watcher.attach_loop(self._local.loop)
        return self._local.watcher

    def set_child_watcher(self, watcher: Optional[asyncio.AbstractChildWatcher]) -> None:
        assert watcher is None or isinstance(watcher, asyncio.AbstractChildWatcher)
        if self._local.watcher is not None:
            self._local.watcher.close()
        self._local.watcher = watcher

    def _init_watcher(self) -> asyncio.AbstractChildWatcher:
        if sys.platform == "win32":
            raise NotImplementedError

        try:
            os.close(os.pidfd_open(os.getpid()))  # type: ignore
            watcher: asyncio.AbstractChildWatcher = asyncio.PidfdChildWatcher()  # type: ignore
            LOGGER.debug("Using PidfdChildWatcher")
            return watcher
        except (AttributeError, OSError):
            # Before Python 3.9 or before Linux 5.3 or the syscall is not
            # permitted.
            pass

        if threading.current_thread() is threading.main_thread():
            try:
                watcher = asyncio.ThreadedChildWatcher()
                LOGGER.debug("Using ThreadedChildWatcher")
                return watcher
            except AttributeError:
                # Before Python 3.8.
                LOGGER.debug("Using SafeChildWatcher")
                return asyncio.SafeChildWatcher()

        class PollingChildWatcher(asyncio.SafeChildWatcher):
            _loop: Optional[asyncio.AbstractEventLoop]
            _callbacks: Dict[int, Any]

            def __init__(self) -> None:
                super().__init__()
                self._poll_handle: Optional[asyncio.Handle] = None
                self._poll_delay = 0.001

            def attach_loop(self, loop: Optional[asyncio.AbstractEventLoop]) -> None:
                assert loop is None or isinstance(loop, asyncio.AbstractEventLoop)

                if self._loop is not None and loop is None and self._callbacks:
                    warnings.warn("A loop is being detached from a child watcher with pending handlers", RuntimeWarning)

                if self._poll_handle is not None:
                    self._poll_handle.cancel()

                self._loop = loop
                if self._loop is not None:
                    self._poll_handle = self._loop.call_soon(self._poll)
                    self._do_waitpid_all()  # type: ignore

            def _poll(self) -> None:
                if self._loop:
                    self._do_waitpid_all()  # type: ignore
                    self._poll_delay = min(self._poll_delay * 2, 1.0)
                    self._poll_handle = self._loop.call_later(self._poll_delay, self._poll)

        LOGGER.debug("Using PollingChildWatcher")
        return PollingChildWatcher()


def run_in_background(coroutine: Callable[[concurrent.futures.Future[T]], Coroutine[Any, Any, None]], *, name: Optional[str] = None, debug: bool = False, _policy_lock: threading.Lock = threading.Lock()) -> T:
    """
    Runs ``coroutine(future)`` in a new event loop on a background thread.

    Blocks on *future* and returns the result as soon as it is resolved.
    The coroutine and all remaining tasks continue running in the background
    until complete.

    Note: This installs a :class:`chess.engine.EventLoopPolicy` for the entire
    process.
    """
    assert asyncio.iscoroutinefunction(coroutine)

    with _policy_lock:
        if not isinstance(asyncio.get_event_loop_policy(), EventLoopPolicy):
            asyncio.set_event_loop_policy(EventLoopPolicy())

    future: concurrent.futures.Future[T] = concurrent.futures.Future()

    def background() -> None:
        try:
            asyncio.run(coroutine(future))
            future.cancel()
        except Exception as exc:
            future.set_exception(exc)

    threading.Thread(target=background, name=name).start()
    return future.result()


class EngineError(RuntimeError):
    """Runtime error caused by a misbehaving engine or incorrect usage."""


class EngineTerminatedError(EngineError):
    """The engine process exited unexpectedly."""


class AnalysisComplete(Exception):
    """
    Raised when analysis is complete, all information has been consumed, but
    further information was requested.
    """


@dataclasses.dataclass(frozen=True)
class Option:
    """Information about an available engine option."""

    name: str
    """The name of the option."""

    type: str
    """
    The type of the option.

    +--------+-----+------+------------------------------------------------+
    | type   | UCI | CECP | value                                          |
    +========+=====+======+================================================+
    | check  | X   | X    | ``True`` or ``False``                          |
    +--------+-----+------+------------------------------------------------+
    | button | X   | X    | ``None``                                       |
    +--------+-----+------+------------------------------------------------+
    | reset  |     | X    | ``None``                                       |
    +--------+-----+------+------------------------------------------------+
    | save   |     | X    | ``None``                                       |
    +--------+-----+------+------------------------------------------------+
    | string | X   | X    | string without line breaks                     |
    +--------+-----+------+------------------------------------------------+
    | file   |     | X    | string, interpreted as the path to a file      |
    +--------+-----+------+------------------------------------------------+
    | path   |     | X    | string, interpreted as the path to a directory |
    +--------+-----+------+------------------------------------------------+
    """

    default: ConfigValue
    """The default value of the option."""

    min: Optional[int]
    """The minimum integer value of a *spin* option."""

    max: Optional[int]
    """The maximum integer value of a *spin* option."""

    var: Optional[List[str]]
    """A list of allowed string values for a *combo* option."""

    def parse(self, value: ConfigValue) -> ConfigValue:
        if self.type == "check":
            return value and value != "false"
        elif self.type == "spin":
            try:
                value = int(value)  # type: ignore
            except ValueError:
                raise EngineError(f"expected integer for spin option {self.name!r}, got: {value!r}")
            if self.min is not None and value < self.min:
                raise EngineError(f"expected value for option {self.name!r} to be at least {self.min}, got: {value}")
            if self.max is not None and self.max < value:
                raise EngineError(f"expected value for option {self.name!r} to be at most {self.max}, got: {value}")
            return value
        elif self.type == "combo":
            value = str(value)
            if value not in (self.var or []):
                raise EngineError("invalid value for combo option {!r}, got: {} (available: {})".format(self.name, value, ", ".join(self.var) if self.var else "-"))
            return value
        elif self.type in ["button", "reset", "save"]:
            return None
        elif self.type in ["string", "file", "path"]:
            value = str(value)
            if "\n" in value or "\r" in value:
                raise EngineError(f"invalid line-break in string option {self.name!r}: {value!r}")
            return value
        else:
            raise EngineError(f"unknown option type: {self.type!r}")

    def is_managed(self) -> bool:
        """
        Some options are managed automatically: ``UCI_Chess960``,
        ``UCI_Variant``, ``MultiPV``, ``Ponder``.
        """
        return self.name.lower() in MANAGED_OPTIONS


@dataclasses.dataclass
class Limit:
    """Search-termination condition."""

    time: Optional[float] = None
    """Search exactly *time* seconds."""

    depth: Optional[int] = None
    """Search *depth* ply only."""

    nodes: Optional[int] = None
    """Search only a limited number of *nodes*."""

    mate: Optional[int] = None
    """Search for a mate in *mate* moves."""

    white_clock: Optional[float] = None
    """Time in seconds remaining for White."""

    black_clock: Optional[float] = None
    """Time in seconds remaining for Black."""

    white_inc: Optional[float] = None
    """Fisher increment for White, in seconds."""

    black_inc: Optional[float] = None
    """Fisher increment for Black, in seconds."""

    remaining_moves: Optional[int] = None
    """
    Number of moves to the next time control. If this is not set, but
    *white_clock* and *black_clock* are, then it is sudden death.
    """

    def __repr__(self) -> str:
        # Like default __repr__, but without None values.
        return "{}({})".format(
            type(self).__name__,
            ", ".join("{}={!r}".format(attr, getattr(self, attr))
                      for attr in ["time", "depth", "nodes", "mate", "white_clock", "black_clock", "white_inc", "black_inc", "remaining_moves"]
                      if getattr(self, attr) is not None))


try:
    class InfoDict(typing.TypedDict, total=False):
        """
        Dictionary of aggregated information sent by the engine.

        Commonly used keys are: ``score`` (a :class:`~chess.engine.PovScore`),
        ``pv`` (a list of :class:`~chess.Move` objects), ``depth``,
        ``seldepth``, ``time`` (in seconds), ``nodes``, ``nps``, ``multipv``
        (``1`` for the mainline).

        Others: ``tbhits``, ``currmove``, ``currmovenumber``, ``hashfull``,
        ``cpuload``, ``refutation``, ``currline``, ``ebf`` (effective branching factor),
        ``wdl`` (a :class:`~chess.engine.PovWdl`), and ``string``.
        """
        score: PovScore
        pv: List[chess.Move]
        depth: int
        seldepth: int
        time: float
        nodes: int
        nps: int
        tbhits: int
        multipv: int
        currmove: chess.Move
        currmovenumber: int
        hashfull: int
        cpuload: int
        refutation: Dict[chess.Move, List[chess.Move]]
        currline: Dict[int, List[chess.Move]]
        ebf: float
        wdl: PovWdl
        string: str
except AttributeError:
    # Before Python 3.8.
    InfoDict = dict  # type: ignore


class PlayResult:
    """Returned by :func:`chess.engine.Protocol.play()`."""

    move: Optional[chess.Move]
    """The best move according to the engine, or ``None``."""

    ponder: Optional[chess.Move]
    """The response that the engine expects after *move*, or ``None``."""

    info: InfoDict
    """
    A dictionary of extra :class:`information <chess.engine.InfoDict>`
    sent by the engine, if selected with the *info* argument of
    :func:`~chess.engine.Protocol.play()`.
    """

    draw_offered: bool
    """Whether the engine offered a draw before moving."""

    resigned: bool
    """Whether the engine resigned."""

    def __init__(self,
                 move: Optional[chess.Move],
                 ponder: Optional[chess.Move],
                 info: Optional[InfoDict] = None,
                 *,
                 draw_offered: bool = False,
                 resigned: bool = False) -> None:
        self.move = move
        self.ponder = ponder
        self.info = info or {}
        self.draw_offered = draw_offered
        self.resigned = resigned

    def __repr__(self) -> str:
        return "<{} at {:#x} (move={}, ponder={}, info={}, draw_offered={}, resigned={})>".format(
            type(self).__name__, id(self), self.move, self.ponder, self.info,
            self.draw_offered, self.resigned)


class Info(enum.IntFlag):
    """Used to filter information sent by the chess engine."""
    NONE = 0
    BASIC = 1
    SCORE = 2
    PV = 4
    REFUTATION = 8
    CURRLINE = 16
    ALL = BASIC | SCORE | PV | REFUTATION | CURRLINE

INFO_NONE = Info.NONE
INFO_BASIC = Info.BASIC
INFO_SCORE = Info.SCORE
INFO_PV = Info.PV
INFO_REFUTATION = Info.REFUTATION
INFO_CURRLINE = Info.CURRLINE
INFO_ALL = Info.ALL


class PovScore:
    """A relative :class:`~chess.engine.Score` and the point of view."""

    relative: Score
    """The relative :class:`~chess.engine.Score`."""

    turn: Color
    """The point of view (``chess.WHITE`` or ``chess.BLACK``)."""

    def __init__(self, relative: Score, turn: Color) -> None:
        self.relative = relative
        self.turn = turn

    def white(self) -> Score:
        """Gets the score from White's point of view."""
        return self.pov(chess.WHITE)

    def black(self) -> Score:
        """Gets the score from Black's point of view."""
        return self.pov(chess.BLACK)

    def pov(self, color: Color) -> Score:
        """Gets the score from the point of view of the given *color*."""
        return self.relative if self.turn == color else -self.relative

    def is_mate(self) -> bool:
        """Tests if this is a mate score."""
        return self.relative.is_mate()

    def wdl(self, *, model: _WdlModel = "sf12", ply: int = 30) -> PovWdl:
        """See :func:`~chess.engine.Score.wdl()`."""
        return PovWdl(self.relative.wdl(), self.turn)

    def __repr__(self) -> str:
        return "PovScore({!r}, {})".format(self.relative, "WHITE" if self.turn else "BLACK")

    def __eq__(self, other: object) -> bool:
        if isinstance(other, PovScore):
            return self.white() == other.white()
        else:
            return NotImplemented


class Score(abc.ABC):
    """
    Evaluation of a position.

    The score can be :class:`~chess.engine.Cp` (centi-pawns),
    :class:`~chess.engine.Mate` or :py:data:`~chess.engine.MateGiven`.
    A positive value indicates an advantage.

    There is a total order defined on centi-pawn and mate scores.

    >>> from chess.engine import Cp, Mate, MateGiven
    >>>
    >>> Mate(-0) < Mate(-1) < Cp(-50) < Cp(200) < Mate(4) < Mate(1) < MateGiven
    True

    Scores can be negated to change the point of view:

    >>> -Cp(20)
    Cp(-20)

    >>> -Mate(-4)
    Mate(+4)

    >>> -Mate(0)
    MateGiven
    """

    @typing.overload
    def score(self, *, mate_score: int) -> int: ...
    @typing.overload
    def score(self, *, mate_score: Optional[int] = None) -> Optional[int]: ...
    @abc.abstractmethod
    def score(self, *, mate_score: Optional[int] = None) -> Optional[int]:
        """
        Returns the centi-pawn score as an integer or ``None``.

        You can optionally pass a large value to convert mate scores to
        centi-pawn scores.

        >>> Cp(-300).score()
        -300
        >>> Mate(5).score() is None
        True
        >>> Mate(5).score(mate_score=100000)
        99995
        """

    @abc.abstractmethod
    def mate(self) -> Optional[int]:
        """
        Returns the number of plies to mate, negative if we are getting
        mated, or ``None``.

        .. warning::
            This conflates ``Mate(0)`` (we lost) and ``MateGiven``
            (we won) to ``0``.
        """

    def is_mate(self) -> bool:
        """Tests if this is a mate score."""
        return self.mate() is not None

    @abc.abstractmethod
    def wdl(self, *, model: _WdlModel = "sf12", ply: int = 30) -> Wdl:
        """
        Returns statistics for the expected outcome of this game, based on
        a *model*, given that this score is reached at *ply*.

        Scores have a total order, but it makes little sense to compute
        the difference between two scores. For example, going from
        ``Cp(-100)`` to ``Cp(+100)`` is much more significant than going
        from ``Cp(+300)`` to ``Cp(+500)``. It is better to compute differences
        of the expectation values for the outcome of the game (based on winning
        chances and drawing chances).

        >>> Cp(100).wdl().expectation() - Cp(-100).wdl().expectation()  # doctest: +ELLIPSIS
        0.379...

        >>> Cp(500).wdl().expectation() - Cp(300).wdl().expectation()  # doctest: +ELLIPSIS
        0.015...

        :param model:
            * ``sf12``, the WDL model used by Stockfish 12.
            * ``lichess``, the win rate model used by Lichess.
              Does not use *ply*, and does not consider drawing chances.
        :param ply: The number of half-moves played since the starting
            position. Models may scale scores slightly differently based on
            this. Defaults to middle game.
        """

    @abc.abstractmethod
    def __neg__(self) -> Score:
        ...

    @abc.abstractmethod
    def __pos__(self) -> Score:
        ...

    @abc.abstractmethod
    def __abs__(self) -> Score:
        ...

    def _score_tuple(self) -> Tuple[bool, bool, bool, int, Optional[int]]:
        mate = self.mate()
        return (
            isinstance(self, MateGivenType),
            mate is not None and mate > 0,
            mate is None,
            -(mate or 0),
            self.score(),
        )

    def __eq__(self, other: object) -> bool:
        if isinstance(other, Score):
            return self._score_tuple() == other._score_tuple()
        else:
            return NotImplemented

    def __lt__(self, other: object) -> bool:
        if isinstance(other, Score):
            return self._score_tuple() < other._score_tuple()
        else:
            return NotImplemented

    def __le__(self, other: object) -> bool:
        if isinstance(other, Score):
            return self._score_tuple() <= other._score_tuple()
        else:
            return NotImplemented

    def __gt__(self, other: object) -> bool:
        if isinstance(other, Score):
            return self._score_tuple() > other._score_tuple()
        else:
            return NotImplemented

    def __ge__(self, other: object) -> bool:
        if isinstance(other, Score):
            return self._score_tuple() >= other._score_tuple()
        else:
            return NotImplemented


def _sf12_wins(cp: int, *, ply: int) -> int:
    # https://github.com/official-stockfish/Stockfish/blob/sf_12/src/uci.cpp#L198-L218
    m = min(240, max(ply, 0)) / 64
    a = (((-8.24404295 * m + 64.23892342) * m + -95.73056462) * m) + 153.86478679
    b = (((-3.37154371 * m + 28.44489198) * m + -56.67657741) * m) + 72.05858751
    x = min(1000, max(cp, -1000))
    return int(0.5 + 1000 / (1 + math.exp((a - x) / b)))

def _lichess_raw_wins(cp: int) -> int:
    return round(1000 / (1 + math.exp(-0.004 * cp)))


class Cp(Score):
    """Centi-pawn score."""

    def __init__(self, cp: int) -> None:
        self.cp = cp

    def mate(self) -> None:
        return None

    def score(self, *, mate_score: Optional[int] = None) -> int:
        return self.cp

    def wdl(self, *, model: _WdlModel = "sf12", ply: int = 30) -> Wdl:
        if model == "lichess":
            wins = _lichess_raw_wins(max(-1000, min(self.cp, 1000)))
            losses = 1000 - wins
        else:
            wins = _sf12_wins(self.cp, ply=ply)
            losses = _sf12_wins(-self.cp, ply=ply)
        draws = 1000 - wins - losses
        return Wdl(wins, draws, losses)

    def __str__(self) -> str:
        return f"+{self.cp:d}" if self.cp > 0 else str(self.cp)

    def __repr__(self) -> str:
        return f"Cp({self})"

    def __neg__(self) -> Cp:
        return Cp(-self.cp)

    def __pos__(self) -> Cp:
        return Cp(self.cp)

    def __abs__(self) -> Cp:
        return Cp(abs(self.cp))


class Mate(Score):
    """Mate score."""

    def __init__(self, moves: int) -> None:
        self.moves = moves

    def mate(self) -> int:
        return self.moves

    @typing.overload
    def score(self, *, mate_score: int) -> int: ...
    @typing.overload
    def score(self, *, mate_score: Optional[int] = None) -> Optional[int]: ...
    def score(self, *, mate_score: Optional[int] = None) -> Optional[int]:
        if mate_score is None:
            return None
        elif self.moves > 0:
            return mate_score - self.moves
        else:
            return -mate_score - self.moves

    def wdl(self, *, model: _WdlModel = "sf12", ply: int = 30) -> Wdl:
        if model == "lichess":
            cp = (21 - min(10, abs(self.moves))) * 100
            wins = _lichess_raw_wins(cp)
            return Wdl(wins, 0, 1000 - wins) if self.moves > 0 else Wdl(1000 - wins, 0, wins)
        else:
            return Wdl(1000, 0, 0) if self.moves > 0 else Wdl(0, 0, 1000)

    def __str__(self) -> str:
        return f"#+{self.moves}" if self.moves > 0 else f"#-{abs(self.moves)}"

    def __repr__(self) -> str:
        return "Mate({})".format(str(self).lstrip("#"))

    def __neg__(self) -> Union[MateGivenType, Mate]:
        return MateGiven if not self.moves else Mate(-self.moves)

    def __pos__(self) -> Mate:
        return Mate(self.moves)

    def __abs__(self) -> Union[MateGivenType, Mate]:
        return MateGiven if not self.moves else Mate(abs(self.moves))


class MateGivenType(Score):
    """Winning mate score, equivalent to ``-Mate(0)``."""

    def mate(self) -> int:
        return 0

    @typing.overload
    def score(self, *, mate_score: int) -> int: ...
    @typing.overload
    def score(self, *, mate_score: Optional[int] = None) -> Optional[int]: ...
    def score(self, *, mate_score: Optional[int] = None) -> Optional[int]:
        return mate_score

    def wdl(self, *, model: _WdlModel = "sf12", ply: int = 30) -> Wdl:
        return Wdl(1000, 0, 0)

    def __neg__(self) -> Mate:
        return Mate(0)

    def __pos__(self) -> MateGivenType:
        return self

    def __abs__(self) -> MateGivenType:
        return self

    def __repr__(self) -> str:
        return "MateGiven"

    def __str__(self) -> str:
        return "#+0"

MateGiven = MateGivenType()


class PovWdl:
    """
    Relative :class:`win/draw/loss statistics <chess.engine.Wdl>` and the point
    of view.

    .. deprecated:: 1.2
        Behaves like a tuple
        ``(wdl.relative.wins, wdl.relative.draws, wdl.relative.losses)``
        for backwards compatibility. But it is recommended to use the provided
        fields and methods instead.
    """

    relative: Wdl
    """The relative :class:`~chess.engine.Wdl`."""

    turn: Color
    """The point of view (``chess.WHITE`` or ``chess.BLACK``)."""

    def __init__(self, relative: Wdl, turn: Color) -> None:
        self.relative = relative
        self.turn = turn

    def white(self) -> Wdl:
        """Gets the :class:`~chess.engine.Wdl` from White's point of view."""
        return self.pov(chess.WHITE)

    def black(self) -> Wdl:
        """Gets the :class:`~chess.engine.Wdl` from Black's point of view."""
        return self.pov(chess.BLACK)

    def pov(self, color: Color) -> Wdl:
        """
        Gets the :class:`~chess.engine.Wdl` from the point of view of the given
        *color*.
        """
        return self.relative if self.turn == color else -self.relative

    def __bool__(self) -> bool:
        return bool(self.relative)

    def __repr__(self) -> str:
        return "PovWdl({!r}, {})".format(self.relative, "WHITE" if self.turn else "BLACK")

    # Unfortunately in python-chess v1.1.0, info["wdl"] was a simple tuple
    # of the relative permille values, so we have to support __iter__,
    # __len__, __getitem__, and equality comparisons with other tuples.
    # Never mind the ordering, because that's not a sensible operation, anyway.

    def __iter__(self) -> Iterator[int]:
        yield self.relative.wins
        yield self.relative.draws
        yield self.relative.losses

    def __len__(self) -> int:
        return 3

    def __getitem__(self, idx: int) -> int:
        return (self.relative.wins, self.relative.draws, self.relative.losses)[idx]

    def __eq__(self, other: object) -> bool:
        if isinstance(other, PovWdl):
            return self.white() == other.white()
        elif isinstance(other, tuple):
            return (self.relative.wins, self.relative.draws, self.relative.losses) == other
        else:
            return NotImplemented


@dataclasses.dataclass
class Wdl:
    """Win/draw/loss statistics."""

    wins: int
    """The number of wins."""

    draws: int
    """The number of draws."""

    losses: int
    """The number of losses."""

    def total(self) -> int:
        """
        Returns the total number of games. Usually, ``wdl`` reported by engines
        is scaled to 1000 games.
        """
        return self.wins + self.draws + self.losses

    def winning_chance(self) -> float:
        """Returns the relative frequency of wins."""
        return self.wins / self.total()

    def drawing_chance(self) -> float:
        """Returns the relative frequency of draws."""
        return self.draws / self.total()

    def losing_chance(self) -> float:
        """Returns the relative frequency of losses."""
        return self.losses / self.total()

    def expectation(self) -> float:
        """
        Returns the expectation value, where a win is valued 1, a draw is
        valued 0.5, and a loss is valued 0.
        """
        return (self.wins + 0.5 * self.draws) / self.total()

    def __bool__(self) -> bool:
        return bool(self.total())

    def __iter__(self) -> Iterator[int]:
        yield self.wins
        yield self.draws
        yield self.losses

    def __reversed__(self) -> Iterator[int]:
        yield self.losses
        yield self.draws
        yield self.wins

    def __pos__(self) -> Wdl:
        return self

    def __neg__(self) -> Wdl:
        return Wdl(self.losses, self.draws, self.wins)


class MockTransport(asyncio.SubprocessTransport, asyncio.WriteTransport):
    def __init__(self, protocol: Protocol) -> None:
        super().__init__()
        self.protocol = protocol
        self.expectations: Deque[Tuple[str, List[str]]] = collections.deque()
        self.expected_pings = 0
        self.stdin_buffer = bytearray()
        self.protocol.connection_made(self)

    def expect(self, expectation: str, responses: List[str] = []) -> None:
        self.expectations.append((expectation, responses))

    def expect_ping(self) -> None:
        self.expected_pings += 1

    def assert_done(self) -> None:
        assert not self.expectations, f"pending expectations: {self.expectations}"

    def get_pipe_transport(self, fd: int) -> Optional[asyncio.BaseTransport]:
        assert fd == 0, f"expected 0 for stdin, got {fd}"
        return self

    def write(self, data: bytes) -> None:
        self.stdin_buffer.extend(data)
        while b"\n" in self.stdin_buffer:
            line_bytes, self.stdin_buffer = self.stdin_buffer.split(b"\n", 1)
            line = line_bytes.decode("utf-8")

            if line.startswith("ping ") and self.expected_pings:
                self.expected_pings -= 1
                self.protocol.pipe_data_received(1, line.replace("ping ", "pong ").encode("utf-8") + b"\n")
            else:
                assert self.expectations, f"unexpected: {line!r}"
                expectation, responses = self.expectations.popleft()
                assert expectation == line, f"expected {expectation}, got: {line}"
                if responses:
                    self.protocol.pipe_data_received(1, "\n".join(responses).encode("utf-8") + b"\n")

    def get_pid(self) -> int:
        return id(self)

    def get_returncode(self) -> Optional[int]:
        return None if self.expectations else 0


class Protocol(asyncio.SubprocessProtocol, metaclass=abc.ABCMeta):
    """Protocol for communicating with a chess engine process."""

    options: MutableMapping[str, Option]
    """Dictionary of available options."""

    id: Dict[str, str]
    """
    Dictionary of information about the engine. Common keys are ``name``
    and ``author``.
    """

    returncode: asyncio.Future[int]
    """Future: Exit code of the process."""

    def __init__(self: ProtocolT) -> None:
        self.loop = asyncio.get_running_loop()
        self.transport: Optional[asyncio.SubprocessTransport] = None

        self.buffer = {
            1: bytearray(),  # stdout
            2: bytearray(),  # stderr
        }

        self.command: Optional[BaseCommand[ProtocolT, Any]] = None
        self.next_command: Optional[BaseCommand[ProtocolT, Any]] = None

        self.initialized = False
        self.returncode: asyncio.Future[int] = asyncio.Future()

    def connection_made(self, transport: asyncio.BaseTransport) -> None:
        # SubprocessTransport expected, but not checked to allow duck typing.
        self.transport = transport  # type: ignore
        LOGGER.debug("%s: Connection made", self)

    def connection_lost(self: ProtocolT, exc: Optional[Exception]) -> None:
        assert self.transport is not None
        code = self.transport.get_returncode()
        assert code is not None, "connect lost, but got no returncode"
        LOGGER.debug("%s: Connection lost (exit code: %d, error: %s)", self, code, exc)

        # Terminate commands.
        if self.command is not None:
            self.command._engine_terminated(self, code)
            self.command = None
        if self.next_command is not None:
            self.next_command._engine_terminated(self, code)
            self.next_command = None

        self.returncode.set_result(code)

    def process_exited(self) -> None:
        LOGGER.debug("%s: Process exited", self)

    def send_line(self, line: str) -> None:
        LOGGER.debug("%s: << %s", self, line)
        assert self.transport is not None, "cannot send line before connection is made"
        stdin = self.transport.get_pipe_transport(0)
        # WriteTransport expected, but not checked to allow duck typing.
        stdin.write(line.encode("utf-8"))  # type: ignore
        stdin.write(b"\n")  # type: ignore

    def pipe_data_received(self, fd: int, data: Union[bytes, str]) -> None:
        self.buffer[fd].extend(data)  # type: ignore
        while b"\n" in self.buffer[fd]:
            line_bytes, self.buffer[fd] = self.buffer[fd].split(b"\n", 1)
            if line_bytes.endswith(b"\r"):
                line_bytes = line_bytes[:-1]
            try:
                line = line_bytes.decode("utf-8")
            except UnicodeDecodeError as err:
                LOGGER.warning("%s: >> %r (%s)", self, bytes(line_bytes), err)
            else:
                if fd == 1:
                    self.loop.call_soon(self._line_received, line)
                else:
                    self.loop.call_soon(self.error_line_received, line)

    def error_line_received(self, line: str) -> None:
        LOGGER.warning("%s: stderr >> %s", self, line)

    def _line_received(self: ProtocolT, line: str) -> None:
        LOGGER.debug("%s: >> %s", self, line)

        self.line_received(line)

        if self.command:
            self.command._line_received(self, line)

    def line_received(self, line: str) -> None:
        pass

    async def communicate(self: ProtocolT, command_factory: Callable[[], BaseCommand[ProtocolT, T]]) -> T:
        command = command_factory()

        if self.returncode.done():
            raise EngineTerminatedError(f"engine process dead (exit code: {self.returncode.result()})")

        assert command.state == CommandState.New

        if self.next_command is not None:
            self.next_command.result.cancel()
            self.next_command.finished.cancel()
            self.next_command._done()

        self.next_command = command

        def previous_command_finished(_: Optional[asyncio.Future[None]]) -> None:
            if self.command is not None:
                self.command._done()

            self.command, self.next_command = self.next_command, None
            if self.command is not None:
                cmd = self.command

                def cancel_if_cancelled(result: asyncio.Future[T]) -> None:
                    if result.cancelled():
                        cmd._cancel(self)

                cmd.result.add_done_callback(cancel_if_cancelled)
                cmd.finished.add_done_callback(previous_command_finished)
                cmd._start(self)

        if self.command is None:
            previous_command_finished(None)
        elif not self.command.result.done():
            self.command.result.cancel()
        elif not self.command.result.cancelled():
            self.command._cancel(self)

        return await command.result

    def __repr__(self) -> str:
        pid = self.transport.get_pid() if self.transport is not None else "?"
        return f"<{type(self).__name__} (pid={pid})>"

    @abc.abstractmethod
    async def initialize(self) -> None:
        """Initializes the engine."""

    @abc.abstractmethod
    async def ping(self) -> None:
        """
        Pings the engine and waits for a response. Used to ensure the engine
        is still alive and idle.
        """

    @abc.abstractmethod
    async def configure(self, options: ConfigMapping) -> None:
        """
        Configures global engine options.

        :param options: A dictionary of engine options where the keys are
            names of :data:`~chess.engine.Protocol.options`. Do not set options
            that are managed automatically
            (:func:`chess.engine.Option.is_managed()`).
        """

    @abc.abstractmethod
    async def play(self, board: chess.Board, limit: Limit, *, game: object = None, info: Info = INFO_NONE, ponder: bool = False, root_moves: Optional[Iterable[chess.Move]] = None, options: ConfigMapping = {}) -> PlayResult:
        """
        Plays a position.

        :param board: The position. The entire move stack will be sent to the
            engine.
        :param limit: An instance of :class:`chess.engine.Limit` that
            determines when to stop thinking.
        :param game: Optional. An arbitrary object that identifies the game.
            Will automatically inform the engine if the object is not equal
            to the previous game (e.g., ``ucinewgame``, ``new``).
        :param info: Selects which additional information to retrieve from the
            engine. ``INFO_NONE``, ``INFO_BASE`` (basic information that is
            trivial to obtain), ``INFO_SCORE``, ``INFO_PV``,
            ``INFO_REFUTATION``, ``INFO_CURRLINE``, ``INFO_ALL`` or any
            bitwise combination. Some overhead is associated with parsing
            extra information.
        :param ponder: Whether the engine should keep analysing in the
            background even after the result has been returned.
        :param root_moves: Optional. Consider only root moves from this list.
        :param options: Optional. A dictionary of engine options for the
            analysis. The previous configuration will be restored after the
            analysis is complete. You can permanently apply a configuration
            with :func:`~chess.engine.Protocol.configure()`.
        """

    @typing.overload
    async def analyse(self, board: chess.Board, limit: Limit, *, game: object = None, info: Info = INFO_ALL, root_moves: Optional[Iterable[chess.Move]] = None, options: ConfigMapping = {}) -> InfoDict: ...
    @typing.overload
    async def analyse(self, board: chess.Board, limit: Limit, *, multipv: int, game: object = None, info: Info = INFO_ALL, root_moves: Optional[Iterable[chess.Move]] = None, options: ConfigMapping = {}) -> List[InfoDict]: ...
    @typing.overload
    async def analyse(self, board: chess.Board, limit: Limit, *, multipv: Optional[int] = None, game: object = None, info: Info = INFO_ALL, root_moves: Optional[Iterable[chess.Move]] = None, options: ConfigMapping = {}) -> Union[List[InfoDict], InfoDict]: ...
    async def analyse(self, board: chess.Board, limit: Limit, *, multipv: Optional[int] = None, game: object = None, info: Info = INFO_ALL, root_moves: Optional[Iterable[chess.Move]] = None, options: ConfigMapping = {}) -> Union[List[InfoDict], InfoDict]:
        """
        Analyses a position and returns a dictionary of
        :class:`information <chess.engine.InfoDict>`.

        :param board: The position to analyse. The entire move stack will be
            sent to the engine.
        :param limit: An instance of :class:`chess.engine.Limit` that
            determines when to stop the analysis.
        :param multipv: Optional. Analyse multiple root moves. Will return
            a list of at most *multipv* dictionaries rather than just a single
            info dictionary.
        :param game: Optional. An arbitrary object that identifies the game.
            Will automatically inform the engine if the object is not equal
            to the previous game (e.g., ``ucinewgame``, ``new``).
        :param info: Selects which information to retrieve from the
            engine. ``INFO_NONE``, ``INFO_BASE`` (basic information that is
            trivial to obtain), ``INFO_SCORE``, ``INFO_PV``,
            ``INFO_REFUTATION``, ``INFO_CURRLINE``, ``INFO_ALL`` or any
            bitwise combination. Some overhead is associated with parsing
            extra information.
        :param root_moves: Optional. Limit analysis to a list of root moves.
        :param options: Optional. A dictionary of engine options for the
            analysis. The previous configuration will be restored after the
            analysis is complete. You can permanently apply a configuration
            with :func:`~chess.engine.Protocol.configure()`.
        """
        analysis = await self.analysis(board, limit, multipv=multipv, game=game, info=info, root_moves=root_moves, options=options)

        with analysis:
            await analysis.wait()

        return analysis.info if multipv is None else analysis.multipv

    @abc.abstractmethod
    async def analysis(self, board: chess.Board, limit: Optional[Limit] = None, *, multipv: Optional[int] = None, game: object = None, info: Info = INFO_ALL, root_moves: Optional[Iterable[chess.Move]] = None, options: ConfigMapping = {}) -> AnalysisResult:
        """
        Starts analysing a position.

        :param board: The position to analyse. The entire move stack will be
            sent to the engine.
        :param limit: Optional. An instance of :class:`chess.engine.Limit`
            that determines when to stop the analysis. Analysis is infinite
            by default.
        :param multipv: Optional. Analyse multiple root moves.
        :param game: Optional. An arbitrary object that identifies the game.
            Will automatically inform the engine if the object is not equal
            to the previous game (e.g., ``ucinewgame``, ``new``).
        :param info: Selects which information to retrieve from the
            engine. ``INFO_NONE``, ``INFO_BASE`` (basic information that is
            trivial to obtain), ``INFO_SCORE``, ``INFO_PV``,
            ``INFO_REFUTATION``, ``INFO_CURRLINE``, ``INFO_ALL`` or any
            bitwise combination. Some overhead is associated with parsing
            extra information.
        :param root_moves: Optional. Limit analysis to a list of root moves.
        :param options: Optional. A dictionary of engine options for the
            analysis. The previous configuration will be restored after the
            analysis is complete. You can permanently apply a configuration
            with :func:`~chess.engine.Protocol.configure()`.

        Returns :class:`~chess.engine.AnalysisResult`, a handle that allows
        asynchronously iterating over the information sent by the engine
        and stopping the analysis at any time.
        """

    @abc.abstractmethod
    async def quit(self) -> None:
        """Asks the engine to shut down."""

    @classmethod
    async def popen(cls: Type[ProtocolT], command: Union[str, List[str]], *, setpgrp: bool = False, **kwargs: Any) -> Tuple[asyncio.SubprocessTransport, ProtocolT]:
        if not isinstance(command, list):
            command = [command]

        popen_args = {}
        if setpgrp:
            try:
                # Windows.
                popen_args["creationflags"] = subprocess.CREATE_NEW_PROCESS_GROUP  # type: ignore
            except AttributeError:
                # Unix.
                popen_args["preexec_fn"] = os.setpgrp
        popen_args.update(kwargs)

        return await asyncio.get_running_loop().subprocess_exec(cls, *command, **popen_args)  # type: ignore


class CommandState(enum.Enum):
    New = 1
    Active = 2
    Cancelling = 3
    Done = 4


class BaseCommand(Generic[ProtocolT, T]):
    def __init__(self) -> None:
        self.state = CommandState.New

        self.result: asyncio.Future[T] = asyncio.Future()
        self.finished: asyncio.Future[None] = asyncio.Future()

    def _engine_terminated(self, engine: ProtocolT, code: int) -> None:
        exc = EngineTerminatedError(f"engine process died unexpectedly (exit code: {code})")
        if self.state == CommandState.Active:
            self.engine_terminated(engine, exc)
        elif self.state == CommandState.Cancelling:
            self.finished.set_result(None)
        elif self.state == CommandState.New:
            self._handle_exception(engine, exc)

    def _handle_exception(self, engine: ProtocolT, exc: Exception) -> None:
        if not self.result.done():
            self.result.set_exception(exc)
        else:
            engine.loop.call_exception_handler({
                "message": f"{type(self).__name__} failed after returning preliminary result ({self.result!r})",
                "exception": exc,
                "protocol": engine,
                "transport": engine.transport,
            })

        if not self.finished.done():
            self.finished.set_result(None)

    def set_finished(self) -> None:
        assert self.state in [CommandState.Active, CommandState.Cancelling]
        if not self.result.done():
            self.result.set_exception(EngineError(f"engine command finished before returning result: {self!r}"))
        self.finished.set_result(None)

    def _cancel(self, engine: ProtocolT) -> None:
        if self.state != CommandState.Cancelling:
            assert self.state == CommandState.Active
            self.state = CommandState.Cancelling
            self.cancel(engine)

    def _start(self, engine: ProtocolT) -> None:
        assert self.state == CommandState.New
        self.state = CommandState.Active
        try:
            self.check_initialized(engine)
            self.start(engine)
        except EngineError as err:
            self._handle_exception(engine, err)

    def _done(self) -> None:
        assert self.state != CommandState.Done
        self.state = CommandState.Done

    def _line_received(self, engine: ProtocolT, line: str) -> None:
        assert self.state in [CommandState.Active, CommandState.Cancelling]
        try:
            self.line_received(engine, line)
        except EngineError as err:
            self._handle_exception(engine, err)

    def cancel(self, engine: ProtocolT) -> None:
        pass

    def check_initialized(self, engine: ProtocolT) -> None:
        if not engine.initialized:
            raise EngineError("tried to run command, but engine is not initialized")

    def start(self, engine: ProtocolT) -> None:
        raise NotImplementedError

    def line_received(self, engine: ProtocolT, line: str) -> None:
        pass

    def engine_terminated(self, engine: ProtocolT, exc: Exception) -> None:
        self._handle_exception(engine, exc)

    def __repr__(self) -> str:
        return "<{} at {:#x} (state={}, result={}, finished={}>".format(type(self).__name__, id(self), self.state, self.result, self.finished)


class UciProtocol(Protocol):
    """
    An implementation of the
    `Universal Chess Interface <https://www.chessprogramming.org/UCI>`_
    protocol.
    """

    def __init__(self) -> None:
        super().__init__()
        self.options: UciOptionMap[Option] = UciOptionMap()
        self.config: UciOptionMap[ConfigValue] = UciOptionMap()
        self.target_config: UciOptionMap[ConfigValue] = UciOptionMap()
        self.id = {}
        self.board = chess.Board()
        self.game: object = None
        self.first_game = True
        self.ponder_move = None
        self.ponderhit = False

    async def initialize(self) -> None:
        class UciInitializeCommand(BaseCommand[UciProtocol, None]):
            def check_initialized(self, engine: UciProtocol) -> None:
                if engine.initialized:
                    raise EngineError("engine already initialized")

            def start(self, engine: UciProtocol) -> None:
                engine.send_line("uci")

            def line_received(self, engine: UciProtocol, line: str) -> None:
                if line == "uciok" and not self.result.done():
                    engine.initialized = True
                    self.result.set_result(None)
                    self.set_finished()
                elif line.startswith("option "):
                    self._option(engine, line.split(" ", 1)[1])
                elif line.startswith("id "):
                    self._id(engine, line.split(" ", 1)[1])

            def _option(self, engine: UciProtocol, arg: str) -> None:
                current_parameter = None

                name: List[str] = []
                type: List[str] = []
                default: List[str] = []
                min = None
                max = None
                current_var = None
                var = []

                for token in arg.split(" "):
                    if token == "name" and not name:
                        current_parameter = "name"
                    elif token == "type" and not type:
                        current_parameter = "type"
                    elif token == "default" and not default:
                        current_parameter = "default"
                    elif token == "min" and min is None:
                        current_parameter = "min"
                    elif token == "max" and max is None:
                        current_parameter = "max"
                    elif token == "var":
                        current_parameter = "var"
                        if current_var is not None:
                            var.append(" ".join(current_var))
                        current_var = []
                    elif current_parameter == "name":
                        name.append(token)
                    elif current_parameter == "type":
                        type.append(token)
                    elif current_parameter == "default":
                        default.append(token)
                    elif current_parameter == "var":
                        current_var.append(token)
                    elif current_parameter == "min":
                        try:
                            min = int(token)
                        except ValueError:
                            LOGGER.exception("Exception parsing option min")
                    elif current_parameter == "max":
                        try:
                            max = int(token)
                        except ValueError:
                            LOGGER.exception("Exception parsing option max")

                if current_var is not None:
                    var.append(" ".join(current_var))

                without_default = Option(" ".join(name), " ".join(type), None, min, max, var)
                option = Option(without_default.name, without_default.type, without_default.parse(" ".join(default)), min, max, var)
                engine.options[option.name] = option

                if option.default is not None:
                    engine.config[option.name] = option.default
                if option.default is not None and not option.is_managed() and option.name.lower() != "uci_analysemode":
                    engine.target_config[option.name] = option.default

            def _id(self, engine: UciProtocol, arg: str) -> None:
                key, value = arg.split(" ", 1)
                engine.id[key] = value

        return await self.communicate(UciInitializeCommand)

    def _isready(self) -> None:
        self.send_line("isready")

    def _ucinewgame(self) -> None:
        self.send_line("ucinewgame")
        self.first_game = False
        self.ponder_move = None
        self.ponderhit = False

    def debug(self, on: bool = True) -> None:
        """
        Switches debug mode of the engine on or off. This does not interrupt
        other ongoing operations.
        """
        if on:
            self.send_line("debug on")
        else:
            self.send_line("debug off")

    async def ping(self) -> None:
        class UciPingCommand(BaseCommand[UciProtocol, None]):
            def start(self, engine: UciProtocol) -> None:
                engine._isready()

            def line_received(self, engine: UciProtocol, line: str) -> None:
                if line == "readyok":
                    self.result.set_result(None)
                    self.set_finished()
                else:
                    LOGGER.warning("%s: Unexpected engine output: %r", engine, line)

        return await self.communicate(UciPingCommand)

    def _setoption(self, name: str, value: ConfigValue) -> None:
        try:
            value = self.options[name].parse(value)
        except KeyError:
            raise EngineError("engine does not support option {} (available options: {})".format(name, ", ".join(self.options)))

        if value is None or value != self.config.get(name):
            builder = ["setoption name", name]
            if value is False:
                builder.append("value false")
            elif value is True:
                builder.append("value true")
            elif value is not None:
                builder.append("value")
                builder.append(str(value))

            self.send_line(" ".join(builder))
            self.config[name] = value

    def _configure(self, options: ConfigMapping) -> None:
        for name, value in collections.ChainMap(options, self.target_config).items():
            if name.lower() in MANAGED_OPTIONS:
                raise EngineError("cannot set {} which is automatically managed".format(name))
            self._setoption(name, value)

    async def configure(self, options: ConfigMapping) -> None:
        class UciConfigureCommand(BaseCommand[UciProtocol, None]):
            def start(self, engine: UciProtocol) -> None:
                engine._configure(options)
                engine.target_config.update({name: value for name, value in options.items() if value is not None})
                self.result.set_result(None)
                self.set_finished()

        return await self.communicate(UciConfigureCommand)

    def _position(self, board: chess.Board) -> None:
        # Select UCI_Variant and UCI_Chess960.
        uci_variant = type(board).uci_variant
        if "UCI_Variant" in self.options:
            self._setoption("UCI_Variant", uci_variant)
        elif uci_variant != "chess":
            raise EngineError("engine does not support UCI_Variant")

        if "UCI_Chess960" in self.options:
            self._setoption("UCI_Chess960", board.chess960)
        elif board.chess960:
            raise EngineError("engine does not support UCI_Chess960")

        # Send starting position.
        builder = ["position"]
        safe_history = all(board.move_stack)
        root = board.root() if safe_history else board
        fen = root.fen(shredder=board.chess960, en_passant="fen")
        if uci_variant == "chess" and fen == chess.STARTING_FEN:
            builder.append("startpos")
        else:
            builder.append("fen")
            builder.append(fen)

        # Send moves.
        if not safe_history:
            LOGGER.warning("Not transmitting history with null moves to UCI engine")
        elif board.move_stack:
            builder.append("moves")
            builder.extend(move.uci() for move in board.move_stack)

        self.send_line(" ".join(builder))
        self.board = board.copy(stack=False)

    def _go(self, limit: Limit, *, root_moves: Optional[Iterable[chess.Move]] = None, ponder: bool = False, infinite: bool = False) -> None:
        builder = ["go"]
        if ponder:
            builder.append("ponder")
        if limit.white_clock is not None:
            builder.append("wtime")
            builder.append(str(max(1, int(limit.white_clock * 1000))))
        if limit.black_clock is not None:
            builder.append("btime")
            builder.append(str(max(1, int(limit.black_clock * 1000))))
        if limit.white_inc is not None:
            builder.append("winc")
            builder.append(str(int(limit.white_inc * 1000)))
        if limit.black_inc is not None:
            builder.append("binc")
            builder.append(str(int(limit.black_inc * 1000)))
        if limit.remaining_moves is not None and int(limit.remaining_moves) > 0:
            builder.append("movestogo")
            builder.append(str(int(limit.remaining_moves)))
        if limit.depth is not None:
            builder.append("depth")
            builder.append(str(max(1, int(limit.depth))))
        if limit.nodes is not None:
            builder.append("nodes")
            builder.append(str(max(1, int(limit.nodes))))
        if limit.mate is not None:
            builder.append("mate")
            builder.append(str(max(1, int(limit.mate))))
        if limit.time is not None:
            builder.append("movetime")
            builder.append(str(max(1, int(limit.time * 1000))))
        if infinite:
            builder.append("infinite")
        if root_moves is not None:
            builder.append("searchmoves")
            if root_moves:
                builder.extend(move.uci() for move in root_moves)
            else:
                # Work around searchmoves followed by nothing.
                builder.append("0000")
        self.send_line(" ".join(builder))

    async def play(self, board: chess.Board, limit: Limit, *, game: object = None, info: Info = INFO_NONE, ponder: bool = False, root_moves: Optional[Iterable[chess.Move]] = None, options: ConfigMapping = {}) -> PlayResult:
        self.last_move = board.move_stack[-1] if board.move_stack else None

        class UciPlayCommand(BaseCommand[UciProtocol, PlayResult]):
            def start(self, engine: UciProtocol) -> None:
                self.info: InfoDict = {}
                self.pondering = False
                self.sent_isready = False

                if "UCI_AnalyseMode" in engine.options and "UCI_AnalyseMode" not in engine.target_config and all(name.lower() != "uci_analysemode" for name in options):
                    engine._setoption("UCI_AnalyseMode", False)
                if "Ponder" in engine.options:
                    engine._setoption("Ponder", ponder)
                if "MultiPV" in engine.options:
                    engine._setoption("MultiPV", engine.options["MultiPV"].default)

                engine._configure(options)

                if engine.ponderhit:
                    engine.ponderhit = False
                    engine.send_line("ponderhit")
                    return

                if engine.first_game or engine.game != game:
                    engine.game = game
                    engine._ucinewgame()
                    self.sent_isready = True
                    engine._isready()
                else:
                    self._readyok(engine)

            def line_received(self, engine: UciProtocol, line: str) -> None:
                if line.startswith("info "):
                    self._info(engine, line.split(" ", 1)[1])
                elif line.startswith("bestmove "):
                    self._bestmove(engine, line.split(" ", 1)[1])
                elif line == "readyok" and self.sent_isready:
                    self._readyok(engine)
                else:
                    LOGGER.warning("%s: Unexpected engine output: %r", engine, line)

            def _readyok(self, engine: UciProtocol) -> None:
                self.sent_isready = False
                engine._position(board)
                engine._go(limit, root_moves=root_moves)

            def _info(self, engine: UciProtocol, arg: str) -> None:
                if not self.pondering:
                    self.info.update(_parse_uci_info(arg, engine.board, info))

            def _bestmove(self, engine: UciProtocol, arg: str) -> None:
                if self.pondering:
                    self.pondering = False
                elif not self.result.cancelled():
                    best = _parse_uci_bestmove(engine.board, arg)
                    self.result.set_result(PlayResult(best.move, best.ponder, self.info))

                    if ponder and best.move and best.ponder:
                        self.pondering = True
<<<<<<< HEAD
                        engine.ponder_move = best.ponder
                        engine.board.push(best.move)
                        engine.board.push(best.ponder)
                        engine._position(engine.board)
=======
                        pondering_board = board.copy()
                        pondering_board.push(best.move)
                        pondering_board.push(best.ponder)
                        engine._position(pondering_board)
>>>>>>> 90587d1d
                        engine._go(limit, ponder=True)
                    else:
                        engine.ponder_move = None

                if not self.pondering:
                    self.end(engine)

            def end(self, engine: UciProtocol) -> None:
                self.set_finished()

            def cancel(self, engine: UciProtocol) -> None:
                if engine.ponder_move and engine.ponder_move == engine.last_move:
                    engine.ponderhit = True
                    engine.ponder_move = None
                    self.end(engine)
                else:
                    engine.send_line("stop")

            def engine_terminated(self, engine: UciProtocol, exc: Exception) -> None:
                # Allow terminating engine while pondering.
                if not self.result.done():
                    super().engine_terminated(engine, exc)

        return await self.communicate(UciPlayCommand)

    async def analysis(self, board: chess.Board, limit: Optional[Limit] = None, *, multipv: Optional[int] = None, game: object = None, info: Info = INFO_ALL, root_moves: Optional[Iterable[chess.Move]] = None, options: ConfigMapping = {}) -> AnalysisResult:
        class UciAnalysisCommand(BaseCommand[UciProtocol, AnalysisResult]):
            def start(self, engine: UciProtocol) -> None:
                self.analysis = AnalysisResult(stop=lambda: self.cancel(engine))
                self.sent_isready = False

                if "UCI_AnalyseMode" in engine.options and "UCI_AnalyseMode" not in engine.target_config and all(name.lower() != "uci_analysemode" for name in options):
                    engine._setoption("UCI_AnalyseMode", True)
                if "MultiPV" in engine.options or (multipv and multipv > 1):
                    engine._setoption("MultiPV", 1 if multipv is None else multipv)

                engine._configure(options)

                if engine.first_game or engine.game != game:
                    engine.game = game
                    engine._ucinewgame()
                    self.sent_isready = True
                    engine._isready()
                else:
                    self._readyok(engine)

            def line_received(self, engine: UciProtocol, line: str) -> None:
                if line.startswith("info "):
                    self._info(engine, line.split(" ", 1)[1])
                elif line.startswith("bestmove "):
                    self._bestmove(engine, line.split(" ", 1)[1])
                elif line == "readyok" and self.sent_isready:
                    self._readyok(engine)
                else:
                    LOGGER.warning("%s: Unexpected engine output: %r", engine, line)

            def _readyok(self, engine: UciProtocol) -> None:
                self.sent_isready = False
                engine._position(board)

                if limit:
                    engine._go(limit, root_moves=root_moves)
                else:
                    engine._go(Limit(), root_moves=root_moves, infinite=True)

                self.result.set_result(self.analysis)

            def _info(self, engine: UciProtocol, arg: str) -> None:
                self.analysis.post(_parse_uci_info(arg, engine.board, info))

            def _bestmove(self, engine: UciProtocol, arg: str) -> None:
                if not self.result.done():
                    raise EngineError("was not searching, but engine sent bestmove")
                best = _parse_uci_bestmove(engine.board, arg)
                self.set_finished()
                self.analysis.set_finished(best)

            def cancel(self, engine: UciProtocol) -> None:
                engine.send_line("stop")

            def engine_terminated(self, engine: UciProtocol, exc: Exception) -> None:
                LOGGER.debug("%s: Closing analysis because engine has been terminated (error: %s)", engine, exc)
                self.analysis.set_exception(exc)

        return await self.communicate(UciAnalysisCommand)

    async def quit(self) -> None:
        self.send_line("quit")
        await asyncio.shield(self.returncode)


UCI_REGEX = re.compile(r"^[a-h][1-8][a-h][1-8][pnbrqk]?|[PNBRQK]@[a-h][1-8]|0000\Z")

def _parse_uci_info(arg: str, root_board: chess.Board, selector: Info = INFO_ALL) -> InfoDict:
    info: InfoDict = {}
    if not selector:
        return info

    tokens = arg.split(" ")
    while tokens:
        parameter = tokens.pop(0)

        if parameter == "string":
            info["string"] = " ".join(tokens)
            break
        elif parameter in ["depth", "seldepth", "nodes", "multipv", "currmovenumber", "hashfull", "nps", "tbhits", "cpuload"]:
            try:
                info[parameter] = int(tokens.pop(0))  # type: ignore
            except (ValueError, IndexError):
                LOGGER.error("Exception parsing %s from info: %r", parameter, arg)
        elif parameter == "time":
            try:
                info["time"] = int(tokens.pop(0)) / 1000.0
            except (ValueError, IndexError):
                LOGGER.error("Exception parsing %s from info: %r", parameter, arg)
        elif parameter == "ebf":
            try:
                info["ebf"] = float(tokens.pop(0))
            except (ValueError, IndexError):
                LOGGER.error("Exception parsing %s from info: %r", parameter, arg)
        elif parameter == "score" and selector & INFO_SCORE:
            try:
                kind = tokens.pop(0)
                value = tokens.pop(0)
                if tokens and tokens[0] in ["lowerbound", "upperbound"]:
                    info[tokens.pop(0)] = True  # type: ignore
                if kind == "cp":
                    info["score"] = PovScore(Cp(int(value)), root_board.turn)
                elif kind == "mate":
                    info["score"] = PovScore(Mate(int(value)), root_board.turn)
                else:
                    LOGGER.error("Unknown score kind %r in info (expected cp or mate): %r", kind, arg)
            except (ValueError, IndexError):
                LOGGER.error("Exception parsing score from info: %r", arg)
        elif parameter == "currmove":
            try:
                info["currmove"] = chess.Move.from_uci(tokens.pop(0))
            except (ValueError, IndexError):
                LOGGER.error("Exception parsing currmove from info: %r", arg)
        elif parameter == "currline" and selector & INFO_CURRLINE:
            try:
                if "currline" not in info:
                    info["currline"] = {}

                cpunr = int(tokens.pop(0))
                currline: List[chess.Move] = []
                info["currline"][cpunr] = currline

                board = root_board.copy(stack=False)
                while tokens and UCI_REGEX.match(tokens[0]):
                    currline.append(board.push_uci(tokens.pop(0)))
            except (ValueError, IndexError):
                LOGGER.error("Exception parsing currline from info: %r, position at root: %s", arg, root_board.fen())
        elif parameter == "refutation" and selector & INFO_REFUTATION:
            try:
                if "refutation" not in info:
                    info["refutation"] = {}

                board = root_board.copy(stack=False)
                refuted = board.push_uci(tokens.pop(0))

                refuted_by: List[chess.Move] = []
                info["refutation"][refuted] = refuted_by

                while tokens and UCI_REGEX.match(tokens[0]):
                    refuted_by.append(board.push_uci(tokens.pop(0)))
            except (ValueError, IndexError):
                LOGGER.error("Exception parsing refutation from info: %r, position at root: %s", arg, root_board.fen())
        elif parameter == "pv" and selector & INFO_PV:
            try:
                pv: List[chess.Move] = []
                info["pv"] = pv
                board = root_board.copy(stack=False)
                while tokens and UCI_REGEX.match(tokens[0]):
                    pv.append(board.push_uci(tokens.pop(0)))
            except (ValueError, IndexError):
                LOGGER.error("Exception parsing pv from info: %r, position at root: %s", arg, root_board.fen())
        elif parameter == "wdl":
            try:
                info["wdl"] = PovWdl(Wdl(int(tokens.pop(0)), int(tokens.pop(0)), int(tokens.pop(0))), root_board.turn)
            except (ValueError, IndexError):
                LOGGER.error("Exception parsing wdl from info: %r", arg)

    return info

def _parse_uci_bestmove(board: chess.Board, args: str) -> BestMove:
    tokens = args.split()

    move = None
    ponder = None

    if tokens and tokens[0] not in ["(none)", "NULL"]:
        try:
            # AnMon 5.75 uses uppercase letters to denote promotion types.
            move = board.push_uci(tokens[0].lower())
        except ValueError as err:
            raise EngineError(err)

        try:
            # Houdini 1.5 sends NULL instead of skipping the token.
            if len(tokens) >= 3 and tokens[1] == "ponder" and tokens[2] not in ["(none)", "NULL"]:
                ponder = board.parse_uci(tokens[2].lower())
        except ValueError:
            LOGGER.exception("Engine sent invalid ponder move")
        finally:
            board.pop()

    return BestMove(move, ponder)


class UciOptionMap(MutableMapping[str, T]):
    """Dictionary with case-insensitive keys."""

    def __init__(self, data: Optional[Union[Iterable[Tuple[str, T]]]] = None, **kwargs: T) -> None:
        self._store: Dict[str, Tuple[str, T]] = {}
        if data is None:
            data = {}
        self.update(data, **kwargs)

    def __setitem__(self, key: str, value: T) -> None:
        self._store[key.lower()] = (key, value)

    def __getitem__(self, key: str) -> T:
        return self._store[key.lower()][1]

    def __delitem__(self, key: str) -> None:
        del self._store[key.lower()]

    def __iter__(self) -> Iterator[str]:
        return (casedkey for casedkey, mappedvalue in self._store.values())

    def __len__(self) -> int:
        return len(self._store)

    def __eq__(self, other: object) -> bool:
        try:
            for key, value in self.items():
                if key not in other or other[key] != value:  # type: ignore
                    return False

            for key, value in other.items():  # type: ignore
                if key not in self or self[key] != value:
                    return False

            return True
        except (TypeError, AttributeError):
            return NotImplemented

    def copy(self) -> UciOptionMap[T]:
        return type(self)(self._store.values())

    def __copy__(self) -> UciOptionMap[T]:
        return self.copy()

    def __repr__(self) -> str:
        return f"{type(self).__name__}({dict(self.items())!r})"


XBOARD_ERROR_REGEX = re.compile(r"^\s*(Error|Illegal move)(\s*\([^()]+\))?\s*:")


class XBoardProtocol(Protocol):
    """
    An implementation of the
    `XBoard protocol <http://hgm.nubati.net/CECP.html>`_ (CECP).
    """

    def __init__(self) -> None:
        super().__init__()
        self.features: Dict[str, Union[int, str]] = {}
        self.id = {}
        self.options = {
            "random": Option("random", "check", False, None, None, None),
            "computer": Option("computer", "check", False, None, None, None),
        }
        self.config: Dict[str, ConfigValue] = {}
        self.target_config: Dict[str, ConfigValue] = {}
        self.board = chess.Board()
        self.game: object = None
        self.first_game = True

    async def initialize(self) -> None:
        class XBoardInitializeCommand(BaseCommand[XBoardProtocol, None]):
            def check_initialized(self, engine: XBoardProtocol) -> None:
                if engine.initialized:
                    raise EngineError("engine already initialized")

            def start(self, engine: XBoardProtocol) -> None:
                engine.send_line("xboard")
                engine.send_line("protover 2")
                self.timeout_handle = engine.loop.call_later(2.0, lambda: self.timeout(engine))

            def timeout(self, engine: XBoardProtocol) -> None:
                LOGGER.error("%s: Timeout during initialization", engine)
                self.end(engine)

            def line_received(self, engine: XBoardProtocol, line: str) -> None:
                if line.startswith("#"):
                    pass
                elif line.startswith("feature "):
                    self._feature(engine, line.split(" ", 1)[1])
                elif XBOARD_ERROR_REGEX.match(line):
                    raise EngineError(line)

            def _feature(self, engine: XBoardProtocol, arg: str) -> None:
                for feature in shlex.split(arg):
                    key, value = feature.split("=", 1)
                    if key == "option":
                        option = _parse_xboard_option(value)
                        if option.name not in ["random", "computer", "cores", "memory"]:
                            engine.options[option.name] = option
                    else:
                        try:
                            engine.features[key] = int(value)
                        except ValueError:
                            engine.features[key] = value

                if "done" in engine.features:
                    self.timeout_handle.cancel()
                if engine.features.get("done"):
                    self.end(engine)

            def end(self, engine: XBoardProtocol) -> None:
                if not engine.features.get("ping", 0):
                    self.result.set_exception(EngineError("xboard engine did not declare required feature: ping"))
                    self.set_finished()
                    return
                if not engine.features.get("setboard", 0):
                    self.result.set_exception(EngineError("xboard engine did not declare required feature: setboard"))
                    self.set_finished()
                    return

                if not engine.features.get("reuse", 1):
                    LOGGER.warning("%s: Rejecting feature reuse=0", engine)
                    engine.send_line("rejected reuse")
                if not engine.features.get("sigterm", 1):
                    LOGGER.warning("%s: Rejecting feature sigterm=0", engine)
                    engine.send_line("rejected sigterm")
                if engine.features.get("san", 0):
                    LOGGER.warning("%s: Rejecting feature san=1", engine)
                    engine.send_line("rejected san")

                if "myname" in engine.features:
                    engine.id["name"] = str(engine.features["myname"])

                if engine.features.get("memory", 0):
                    engine.options["memory"] = Option("memory", "spin", 16, 1, None, None)
                    engine.send_line("accepted memory")
                if engine.features.get("smp", 0):
                    engine.options["cores"] = Option("cores", "spin", 1, 1, None, None)
                    engine.send_line("accepted smp")
                if engine.features.get("egt"):
                    for egt in str(engine.features["egt"]).split(","):
                        name = f"egtpath {egt}"
                        engine.options[name] = Option(name, "path", None, None, None, None)
                    engine.send_line("accepted egt")

                for option in engine.options.values():
                    if option.default is not None:
                        engine.config[option.name] = option.default
                    if option.default is not None and not option.is_managed():
                        engine.target_config[option.name] = option.default

                engine.initialized = True
                self.result.set_result(None)
                self.set_finished()

        return await self.communicate(XBoardInitializeCommand)

    def _ping(self, n: int) -> None:
        self.send_line(f"ping {n}")

    def _variant(self, variant: Optional[str]) -> None:
        variants = str(self.features.get("variants", "")).split(",")
        if not variant or variant not in variants:
            raise EngineError("unsupported xboard variant: {} (available: {})".format(variant, ", ".join(variants)))

        self.send_line(f"variant {variant}")

    def _new(self, board: chess.Board, game: object, options: ConfigMapping) -> None:
        self._configure(options)

        # Set up starting position.
        root = board.root()
        new_options = "random" in options or "computer" in options
        new_game = self.first_game or self.game != game or new_options or root != self.board.root()
        self.game = game
        self.first_game = False
        if new_game:
            self.board = root
            self.send_line("new")

            variant = type(board).xboard_variant
            if variant == "normal" and board.chess960:
                self._variant("fischerandom")
            elif variant != "normal":
                self._variant(variant)

            if self.config.get("random"):
                self.send_line("random")
            if self.config.get("computer"):
                self.send_line("computer")

        self.send_line("force")

        if new_game:
            fen = root.fen(shredder=board.chess960, en_passant="fen")
            if variant != "normal" or fen != chess.STARTING_FEN or board.chess960:
                self.send_line(f"setboard {fen}")

        # Undo moves until common position.
        common_stack_len = 0
        if not new_game:
            for left, right in zip(self.board.move_stack, board.move_stack):
                if left == right:
                    common_stack_len += 1
                else:
                    break

            while len(self.board.move_stack) > common_stack_len + 1:
                self.send_line("remove")
                self.board.pop()
                self.board.pop()

            while len(self.board.move_stack) > common_stack_len:
                self.send_line("undo")
                self.board.pop()

        # Play moves from board stack.
        for move in board.move_stack[common_stack_len:]:
            if not move:
                LOGGER.warning("Null move (in %s) may not be supported by all XBoard engines", self.board.fen())
            prefix = "usermove " if self.features.get("usermove", 0) else ""
            self.send_line(prefix + self.board.xboard(move))
            self.board.push(move)

    async def ping(self) -> None:
        class XBoardPingCommand(BaseCommand[XBoardProtocol, None]):
            def start(self, engine: XBoardProtocol) -> None:
                n = id(self) & 0xffff
                self.pong = f"pong {n}"
                engine._ping(n)

            def line_received(self, engine: XBoardProtocol, line: str) -> None:
                if line == self.pong:
                    self.result.set_result(None)
                    self.set_finished()
                elif not line.startswith("#"):
                    LOGGER.warning("%s: Unexpected engine output: %r", engine, line)
                elif XBOARD_ERROR_REGEX.match(line):
                    raise EngineError(line)

        return await self.communicate(XBoardPingCommand)

    async def play(self, board: chess.Board, limit: Limit, *, game: object = None, info: Info = INFO_NONE, ponder: bool = False, root_moves: Optional[Iterable[chess.Move]] = None, options: ConfigMapping = {}) -> PlayResult:
        if root_moves is not None:
            raise EngineError("play with root_moves, but xboard supports 'include' only in analysis mode")

        class XBoardPlayCommand(BaseCommand[XBoardProtocol, PlayResult]):
            def start(self, engine: XBoardProtocol) -> None:
                self.play_result = PlayResult(None, None)
                self.stopped = False
                self.pong_after_move: Optional[str] = None
                self.pong_after_ponder: Optional[str] = None

                # Set game, position and configure.
                engine._new(board, game, options)

                # Limit or time control.
                clock = limit.white_clock if board.turn else limit.black_clock
                increment = limit.white_inc if board.turn else limit.black_inc
                if limit.remaining_moves or clock is not None or increment is not None:
                    base_mins, base_secs = divmod(int(clock or 0), 60)
                    engine.send_line(f"level {limit.remaining_moves or 0} {base_mins}:{base_secs:02d} {increment or 0}")

                if limit.nodes is not None:
                    if limit.time is not None or limit.white_clock is not None or limit.black_clock is not None or increment is not None:
                        raise EngineError("xboard does not support mixing node limits with time limits")

                    if "nps" not in engine.features:
                        LOGGER.warning("%s: Engine did not declare explicit support for node limits (feature nps=?)")
                    elif not engine.features["nps"]:
                        raise EngineError("xboard engine does not support node limits (feature nps=0)")

                    engine.send_line("nps 1")
                    engine.send_line(f"st {max(1, int(limit.nodes))}")
                if limit.time is not None:
                    engine.send_line(f"st {max(0.01, limit.time)}")
                if limit.depth is not None:
                    engine.send_line(f"sd {max(1, int(limit.depth))}")
                if limit.white_clock is not None:
                    engine.send_line("{} {}".format("time" if board.turn else "otim", max(1, int(limit.white_clock * 100))))
                if limit.black_clock is not None:
                    engine.send_line("{} {}".format("otim" if board.turn else "time", max(1, int(limit.black_clock * 100))))

                # Start thinking.
                engine.send_line("post" if info else "nopost")
                engine.send_line("hard" if ponder else "easy")
                engine.send_line("go")

            def line_received(self, engine: XBoardProtocol, line: str) -> None:
                if line.startswith("move "):
                    self._move(engine, line.split(" ", 1)[1])
                elif line.startswith("Hint: "):
                    self._hint(engine, line.split(" ", 1)[1])
                elif line == self.pong_after_move:
                    if not self.result.done():
                        self.result.set_result(self.play_result)
                    if not ponder:
                        self.set_finished()
                elif line == self.pong_after_ponder:
                    if not self.result.done():
                        self.result.set_result(self.play_result)
                    self.set_finished()
                elif line == "offer draw":
                    if not self.result.done():
                        self.play_result.draw_offered = True
                    self._ping_after_move(engine)
                elif line == "resign":
                    if not self.result.done():
                        self.play_result.resigned = True
                    self._ping_after_move(engine)
                elif line.startswith("1-0") or line.startswith("0-1") or line.startswith("1/2-1/2"):
                    self._ping_after_move(engine)
                elif line.startswith("#"):
                    pass
                elif XBOARD_ERROR_REGEX.match(line):
                    engine.first_game = True  # Board state might no longer be in sync
                    raise EngineError(line)
                elif len(line.split()) >= 4 and line.lstrip()[0].isdigit():
                    self._post(engine, line)
                else:
                    LOGGER.warning("%s: Unexpected engine output: %r", engine, line)

            def _post(self, engine: XBoardProtocol, line: str) -> None:
                if not self.result.done():
                    self.play_result.info = _parse_xboard_post(line, engine.board, info)

            def _move(self, engine: XBoardProtocol, arg: str) -> None:
                if not self.result.done() and self.play_result.move is None:
                    try:
                        self.play_result.move = engine.board.push_xboard(arg)
                    except ValueError as err:
                        self.result.set_exception(EngineError(err))
                    else:
                        self._ping_after_move(engine)
                else:
                    try:
                        engine.board.push_xboard(arg)
                    except ValueError:
                        LOGGER.exception("Exception playing unexpected move")

            def _hint(self, engine: XBoardProtocol, arg: str) -> None:
                if not self.result.done() and self.play_result.move is not None and self.play_result.ponder is None:
                    try:
                        self.play_result.ponder = engine.board.parse_xboard(arg)
                    except ValueError:
                        LOGGER.exception("Exception parsing hint")
                else:
                    LOGGER.warning("Unexpected hint: %r", arg)

            def _ping_after_move(self, engine: XBoardProtocol) -> None:
                if self.pong_after_move is None:
                    n = id(self) & 0xffff
                    self.pong_after_move = f"pong {n}"
                    engine._ping(n)

            def cancel(self, engine: XBoardProtocol) -> None:
                if self.stopped:
                    return
                self.stopped = True

                if self.result.cancelled():
                    engine.send_line("?")

                if ponder:
                    engine.send_line("easy")

                    n = (id(self) + 1) & 0xffff
                    self.pong_after_ponder = f"pong {n}"
                    engine._ping(n)

            def engine_terminated(self, engine: XBoardProtocol, exc: Exception) -> None:
                # Allow terminating engine while pondering.
                if not self.result.done():
                    super().engine_terminated(engine, exc)

        return await self.communicate(XBoardPlayCommand)

    async def analysis(self, board: chess.Board, limit: Optional[Limit] = None, *, multipv: Optional[int] = None, game: object = None, info: Info = INFO_ALL, root_moves: Optional[Iterable[chess.Move]] = None, options: ConfigMapping = {}) -> AnalysisResult:
        if multipv is not None:
            raise EngineError("xboard engine does not support multipv")

        if limit is not None and (limit.white_clock is not None or limit.black_clock is not None):
            raise EngineError("xboard analysis does not support clock limits")

        class XBoardAnalysisCommand(BaseCommand[XBoardProtocol, AnalysisResult]):
            def start(self, engine: XBoardProtocol) -> None:
                self.stopped = False
                self.best_move: Optional[chess.Move] = None
                self.analysis = AnalysisResult(stop=lambda: self.cancel(engine))
                self.final_pong: Optional[str] = None

                engine._new(board, game, options)

                if root_moves is not None:
                    if not engine.features.get("exclude", 0):
                        raise EngineError("xboard engine does not support root_moves (feature exclude=0)")

                    engine.send_line("exclude all")
                    for move in root_moves:
                        engine.send_line(f"include {engine.board.xboard(move)}")

                engine.send_line("post")
                engine.send_line("analyze")

                self.result.set_result(self.analysis)

                if limit is not None and limit.time is not None:
                    self.time_limit_handle: Optional[asyncio.Handle] = engine.loop.call_later(limit.time, lambda: self.cancel(engine))
                else:
                    self.time_limit_handle = None

            def line_received(self, engine: XBoardProtocol, line: str) -> None:
                if line.startswith("#"):
                    pass
                elif len(line.split()) >= 4 and line.lstrip()[0].isdigit():
                    self._post(engine, line)
                elif line == self.final_pong:
                    self.end(engine)
                elif XBOARD_ERROR_REGEX.match(line):
                    engine.first_game = True  # Board state might no longer be in sync
                    raise EngineError(line)
                else:
                    LOGGER.warning("%s: Unexpected engine output: %r", engine, line)

            def _post(self, engine: XBoardProtocol, line: str) -> None:
                post_info = _parse_xboard_post(line, engine.board, info)
                self.analysis.post(post_info)

                pv = post_info.get("pv")
                if pv:
                    self.best_move = pv[0]

                if limit is not None:
                    if limit.time is not None and post_info.get("time", 0) >= limit.time:
                        self.cancel(engine)
                    elif limit.nodes is not None and post_info.get("nodes", 0) >= limit.nodes:
                        self.cancel(engine)
                    elif limit.depth is not None and post_info.get("depth", 0) >= limit.depth:
                        self.cancel(engine)
                    elif limit.mate is not None and "score" in post_info:
                        if post_info["score"].relative >= Mate(limit.mate):
                            self.cancel(engine)

            def end(self, engine: XBoardProtocol) -> None:
                if self.time_limit_handle:
                    self.time_limit_handle.cancel()

                self.set_finished()
                self.analysis.set_finished(BestMove(self.best_move, None))

            def cancel(self, engine: XBoardProtocol) -> None:
                if self.stopped:
                    return
                self.stopped = True

                engine.send_line(".")
                engine.send_line("exit")

                n = id(self) & 0xffff
                self.final_pong = f"pong {n}"
                engine._ping(n)

            def engine_terminated(self, engine: XBoardProtocol, exc: Exception) -> None:
                LOGGER.debug("%s: Closing analysis because engine has been terminated (error: %s)", engine, exc)

                if self.time_limit_handle:
                    self.time_limit_handle.cancel()

                self.analysis.set_exception(exc)

        return await self.communicate(XBoardAnalysisCommand)

    def _setoption(self, name: str, value: ConfigValue) -> None:
        if value is not None and value == self.config.get(name):
            return

        try:
            option = self.options[name]
        except KeyError:
            raise EngineError(f"unsupported xboard option or command: {name}")

        self.config[name] = value = option.parse(value)

        if name in ["random", "computer"]:
            # Applied in _new.
            pass
        elif name in ["memory", "cores"] or name.startswith("egtpath "):
            self.send_line(f"{name} {value}")
        elif value is None:
            self.send_line(f"option {name}")
        elif value is True:
            self.send_line(f"option {name}=1")
        elif value is False:
            self.send_line(f"option {name}=0")
        else:
            self.send_line(f"option {name}={value}")

    def _configure(self, options: ConfigMapping) -> None:
        for name, value in collections.ChainMap(options, self.target_config).items():
            if name.lower() in MANAGED_OPTIONS:
                raise EngineError(f"cannot set {name} which is automatically managed")
            self._setoption(name, value)

    async def configure(self, options: ConfigMapping) -> None:
        class XBoardConfigureCommand(BaseCommand[XBoardProtocol, None]):
            def start(self, engine: XBoardProtocol) -> None:
                engine._configure(options)
                engine.target_config.update({name: value for name, value in options.items() if value is not None})
                self.result.set_result(None)
                self.set_finished()

        return await self.communicate(XBoardConfigureCommand)

    async def quit(self) -> None:
        self.send_line("quit")
        await asyncio.shield(self.returncode)


def _parse_xboard_option(feature: str) -> Option:
    params = feature.split()

    name = params[0]
    type = params[1][1:]
    default: Optional[ConfigValue] = None
    min = None
    max = None
    var = None

    if type == "combo":
        var = []
        choices = params[2:]
        for choice in choices:
            if choice == "///":
                continue
            elif choice[0] == "*":
                default = choice[1:]
                var.append(choice[1:])
            else:
                var.append(choice)
    elif type == "check":
        default = int(params[2])
    elif type in ["string", "file", "path"]:
        if len(params) > 2:
            default = params[2]
        else:
            default = ""
    elif type == "spin":
        default = int(params[2])
        min = int(params[3])
        max = int(params[4])

    return Option(name, type, default, min, max, var)


def _parse_xboard_post(line: str, root_board: chess.Board, selector: Info = INFO_ALL) -> InfoDict:
    # Format: depth score time nodes [seldepth [nps [tbhits]]] pv
    info: InfoDict = {}

    # Split leading integer tokens from pv.
    pv_tokens = line.split()
    integer_tokens = []
    while pv_tokens:
        token = pv_tokens.pop(0)
        try:
            integer_tokens.append(int(token))
        except ValueError:
            pv_tokens.insert(0, token)
            break

    if len(integer_tokens) < 4:
        return info

    # Required integer tokens.
    info["depth"] = integer_tokens.pop(0)
    cp = integer_tokens.pop(0)
    info["time"] = int(integer_tokens.pop(0)) / 100
    info["nodes"] = int(integer_tokens.pop(0))

    # Score.
    if cp <= -100000:
        score: Score = Mate(cp + 100000)
    elif cp == 100000:
        score = MateGiven
    elif cp >= 100000:
        score = Mate(cp - 100000)
    else:
        score = Cp(cp)
    info["score"] = PovScore(score, root_board.turn)

    # Optional integer tokens.
    if integer_tokens:
        info["seldepth"] = integer_tokens.pop(0)
    if integer_tokens:
        info["nps"] = integer_tokens.pop(0)

    while len(integer_tokens) > 1:
        # Reserved for future extensions.
        integer_tokens.pop(0)

    if integer_tokens:
        info["tbhits"] = integer_tokens.pop(0)

    # Principal variation.
    pv = []
    board = root_board.copy(stack=False)
    for token in pv_tokens:
        if token.rstrip(".").isdigit():
            continue

        try:
            pv.append(board.push_xboard(token))
        except ValueError:
            break

        if not (selector & INFO_PV):
            break
    info["pv"] = pv

    return info


class BestMove:
    """Returned by :func:`chess.engine.AnalysisResult.wait()`."""

    move: Optional[chess.Move]
    """The best move according to the engine, or ``None``."""

    ponder: Optional[chess.Move]
    """The response that the engine expects after *move*, or ``None``."""

    def __init__(self, move: Optional[chess.Move], ponder: Optional[chess.Move]):
        self.move = move
        self.ponder = ponder

    def __repr__(self) -> str:
        return "<{} at {:#x} (move={}, ponder={}>".format(
            type(self).__name__, id(self), self.move, self.ponder)


class AnalysisResult:
    """
    Handle to ongoing engine analysis.
    Returned by :func:`chess.engine.Protocol.analysis()`.

    Can be used to asynchronously iterate over information sent by the engine.

    Automatically stops the analysis when used as a context manager.
    """

    multipv: List[chess.engine.InfoDict]
    """
    A list of dictionaries with aggregated information sent by the engine.
    One item for each root move.
    """

    def __init__(self, stop: Optional[Callable[[], None]] = None):
        self._stop = stop
        self._queue: asyncio.Queue[InfoDict] = asyncio.Queue()
        self._posted_kork = False
        self._seen_kork = False
        self._finished: asyncio.Future[BestMove] = asyncio.Future()
        self.multipv = [{}]

    def post(self, info: InfoDict) -> None:
        # Empty dictionary reserved for kork.
        if not info:
            return

        multipv = info.get("multipv", 1)
        while len(self.multipv) < multipv:
            self.multipv.append({})
        self.multipv[multipv - 1].update(info)

        self._queue.put_nowait(info)

    def _kork(self) -> None:
        if not self._posted_kork:
            self._posted_kork = True
            self._queue.put_nowait({})

    def set_finished(self, best: BestMove) -> None:
        if not self._finished.done():
            self._finished.set_result(best)
        self._kork()

    def set_exception(self, exc: Exception) -> None:
        self._finished.set_exception(exc)
        self._kork()

    @property
    def info(self) -> InfoDict:
        """
        A dictionary of aggregated information sent by the engine. This is
        actually an alias for ``multipv[0]``.
        """
        return self.multipv[0]

    def stop(self) -> None:
        """Stops the analysis as soon as possible."""
        if self._stop and not self._posted_kork:
            self._stop()
            self._stop = None

    async def wait(self) -> BestMove:
        """Waits until the analysis is complete (or stopped)."""
        return await self._finished

    async def get(self) -> InfoDict:
        """
        Waits for the next dictionary of information from the engine and
        returns it.

        It might be more convenient to use ``async for info in analysis: ...``.

        :raises: :exc:`chess.engine.AnalysisComplete` if the analysis is
            complete (or has been stopped) and all information has been
            consumed. Use :func:`~chess.engine.AnalysisResult.next()` if you
            prefer to get ``None`` instead of an exception.
        """
        if self._seen_kork:
            raise AnalysisComplete()

        info = await self._queue.get()
        if not info:
            # Empty dictionary marks end.
            self._seen_kork = True
            await self._finished
            raise AnalysisComplete()

        return info

    def empty(self) -> bool:
        """
        Checks if all information has been consumed.

        If the queue is empty, but the analysis is still ongoing, then further
        information can become available in the future.

        If the queue is not empty, then the next call to
        :func:`~chess.engine.AnalysisResult.get()` will return instantly.
        """
        return self._seen_kork or self._queue.qsize() <= self._posted_kork

    async def next(self) -> Optional[InfoDict]:
        try:
            return await self.get()
        except AnalysisComplete:
            return None

    def __aiter__(self) -> AnalysisResult:
        return self

    async def __anext__(self) -> InfoDict:
        try:
            return await self.get()
        except AnalysisComplete:
            raise StopAsyncIteration

    def __enter__(self) -> AnalysisResult:
        return self

    def __exit__(self, exc_type: Optional[Type[BaseException]], exc_value: Optional[BaseException], traceback: Optional[TracebackType]) -> None:
        self.stop()


async def popen_uci(command: Union[str, List[str]], *, setpgrp: bool = False, **popen_args: Any) -> Tuple[asyncio.SubprocessTransport, UciProtocol]:
    """
    Spawns and initializes a UCI engine.

    :param command: Path of the engine executable, or a list including the
        path and arguments.
    :param setpgrp: Open the engine process in a new process group. This will
        stop signals (such as keyboard interrupts) from propagating from the
        parent process. Defaults to ``False``.
    :param popen_args: Additional arguments for
        `popen <https://docs.python.org/3/library/subprocess.html#popen-constructor>`_.
        Do not set ``stdin``, ``stdout``, ``bufsize`` or
        ``universal_newlines``.

    Returns a subprocess transport and engine protocol pair.
    """
    transport, protocol = await UciProtocol.popen(command, setpgrp=setpgrp, **popen_args)
    try:
        await protocol.initialize()
    except:
        transport.close()
        raise
    return transport, protocol


async def popen_xboard(command: Union[str, List[str]], *, setpgrp: bool = False, **popen_args: Any) -> Tuple[asyncio.SubprocessTransport, XBoardProtocol]:
    """
    Spawns and initializes an XBoard engine.

    :param command: Path of the engine executable, or a list including the
        path and arguments.
    :param setpgrp: Open the engine process in a new process group. This will
        stop signals (such as keyboard interrupts) from propagating from the
        parent process. Defaults to ``False``.
    :param popen_args: Additional arguments for
        `popen <https://docs.python.org/3/library/subprocess.html#popen-constructor>`_.
        Do not set ``stdin``, ``stdout``, ``bufsize`` or
        ``universal_newlines``.

    Returns a subprocess transport and engine protocol pair.
    """
    transport, protocol = await XBoardProtocol.popen(command, setpgrp=setpgrp, **popen_args)
    try:
        await protocol.initialize()
    except:
        transport.close()
        raise
    return transport, protocol


class SimpleEngine:
    """
    Synchronous wrapper around a transport and engine protocol pair. Provides
    the same methods and attributes as :class:`chess.engine.Protocol`
    with blocking functions instead of coroutines.

    You may not concurrently modify objects passed to any of the methods. Other
    than that, :class:`~chess.engine.SimpleEngine` is thread-safe. When sending
    a new command to the engine, any previous running command will be cancelled
    as soon as possible.

    Methods will raise :class:`asyncio.TimeoutError` if an operation takes
    *timeout* seconds longer than expected (unless *timeout* is ``None``).

    Automatically closes the transport when used as a context manager.
    """

    def __init__(self, transport: asyncio.SubprocessTransport, protocol: Protocol, *, timeout: Optional[float] = 10.0) -> None:
        self.transport = transport
        self.protocol = protocol
        self.timeout = timeout

        self._shutdown_lock = threading.Lock()
        self._shutdown = False
        self.shutdown_event = asyncio.Event()

        self.returncode: concurrent.futures.Future[int] = concurrent.futures.Future()

    def _timeout_for(self, limit: Optional[Limit]) -> Optional[float]:
        if self.timeout is None or limit is None or limit.time is None:
            return None
        return self.timeout + limit.time

    @contextlib.contextmanager
    def _not_shut_down(self) -> Generator[None, None, None]:
        with self._shutdown_lock:
            if self._shutdown:
                raise EngineTerminatedError("engine event loop dead")
            yield

    @property
    def options(self) -> MutableMapping[str, Option]:
        async def _get() -> MutableMapping[str, Option]:
            return copy.copy(self.protocol.options)

        with self._not_shut_down():
            future = asyncio.run_coroutine_threadsafe(_get(), self.protocol.loop)
        return future.result()

    @property
    def id(self) -> Mapping[str, str]:
        async def _get() -> Mapping[str, str]:
            return self.protocol.id.copy()

        with self._not_shut_down():
            future = asyncio.run_coroutine_threadsafe(_get(), self.protocol.loop)
        return future.result()

    def communicate(self, command_factory: Callable[[], BaseCommand[Protocol, T]]) -> T:
        with self._not_shut_down():
            coro = self.protocol.communicate(command_factory)
            future = asyncio.run_coroutine_threadsafe(coro, self.protocol.loop)
        return future.result()

    def configure(self, options: ConfigMapping) -> None:
        with self._not_shut_down():
            coro = asyncio.wait_for(self.protocol.configure(options), self.timeout)
            future = asyncio.run_coroutine_threadsafe(coro, self.protocol.loop)
        return future.result()

    def ping(self) -> None:
        with self._not_shut_down():
            coro = asyncio.wait_for(self.protocol.ping(), self.timeout)
            future = asyncio.run_coroutine_threadsafe(coro, self.protocol.loop)
        return future.result()

    def play(self, board: chess.Board, limit: Limit, *, game: object = None, info: Info = INFO_NONE, ponder: bool = False, root_moves: Optional[Iterable[chess.Move]] = None, options: ConfigMapping = {}) -> PlayResult:
        with self._not_shut_down():
            coro = asyncio.wait_for(
                self.protocol.play(board, limit, game=game, info=info, ponder=ponder, root_moves=root_moves, options=options),
                self._timeout_for(limit))
            future = asyncio.run_coroutine_threadsafe(coro, self.protocol.loop)
        return future.result()

    @typing.overload
    def analyse(self, board: chess.Board, limit: Limit, *, game: object = None, info: Info = INFO_ALL, root_moves: Optional[Iterable[chess.Move]] = None, options: ConfigMapping = {}) -> InfoDict: ...
    @typing.overload
    def analyse(self, board: chess.Board, limit: Limit, *, multipv: int, game: object = None, info: Info = INFO_ALL, root_moves: Optional[Iterable[chess.Move]] = None, options: ConfigMapping = {}) -> List[InfoDict]: ...
    @typing.overload
    def analyse(self, board: chess.Board, limit: Limit, *, multipv: Optional[int] = None, game: object = None, info: Info = INFO_ALL, root_moves: Optional[Iterable[chess.Move]] = None, options: ConfigMapping = {}) -> Union[InfoDict, List[InfoDict]]: ...
    def analyse(self, board: chess.Board, limit: Limit, *, multipv: Optional[int] = None, game: object = None, info: Info = INFO_ALL, root_moves: Optional[Iterable[chess.Move]] = None, options: ConfigMapping = {}) -> Union[InfoDict, List[InfoDict]]:
        with self._not_shut_down():
            coro = asyncio.wait_for(
                self.protocol.analyse(board, limit, multipv=multipv, game=game, info=info, root_moves=root_moves, options=options),
                self._timeout_for(limit))
            future = asyncio.run_coroutine_threadsafe(coro, self.protocol.loop)
        return future.result()

    def analysis(self, board: chess.Board, limit: Optional[Limit] = None, *, multipv: Optional[int] = None, game: object = None, info: Info = INFO_ALL, root_moves: Optional[Iterable[chess.Move]] = None, options: ConfigMapping = {}) -> SimpleAnalysisResult:
        with self._not_shut_down():
            coro = asyncio.wait_for(
                self.protocol.analysis(board, limit, multipv=multipv, game=game, info=info, root_moves=root_moves, options=options),
                self.timeout)  # Timeout until analysis is *started*
            future = asyncio.run_coroutine_threadsafe(coro, self.protocol.loop)
        return SimpleAnalysisResult(self, future.result())

    def quit(self) -> None:
        with self._not_shut_down():
            coro = asyncio.wait_for(self.protocol.quit(), self.timeout)
            future = asyncio.run_coroutine_threadsafe(coro, self.protocol.loop)
        return future.result()

    def close(self) -> None:
        """
        Closes the transport and the background event loop as soon as possible.
        """
        def _shutdown() -> None:
            self.transport.close()
            self.shutdown_event.set()

        with self._shutdown_lock:
            if not self._shutdown:
                self._shutdown = True
                self.protocol.loop.call_soon_threadsafe(_shutdown)

    @classmethod
    def popen(cls, Protocol: Type[Protocol], command: Union[str, List[str]], *, timeout: Optional[float] = 10.0, debug: bool = False, setpgrp: bool = False, **popen_args: Any) -> SimpleEngine:
        async def background(future: concurrent.futures.Future[SimpleEngine]) -> None:
            transport, protocol = await Protocol.popen(command, setpgrp=setpgrp, **popen_args)
            threading.current_thread().name = f"{cls.__name__} (pid={transport.get_pid()})"
            simple_engine = cls(transport, protocol, timeout=timeout)
            try:
                await asyncio.wait_for(protocol.initialize(), timeout)
                future.set_result(simple_engine)
                returncode = await protocol.returncode
                simple_engine.returncode.set_result(returncode)
            finally:
                simple_engine.close()
            await simple_engine.shutdown_event.wait()

        return run_in_background(background, name=f"{cls.__name__} (command={command!r})", debug=debug)

    @classmethod
    def popen_uci(cls, command: Union[str, List[str]], *, timeout: Optional[float] = 10.0, debug: bool = False, setpgrp: bool = False, **popen_args: Any) -> SimpleEngine:
        """
        Spawns and initializes a UCI engine.
        Returns a :class:`~chess.engine.SimpleEngine` instance.
        """
        return cls.popen(UciProtocol, command, timeout=timeout, debug=debug, setpgrp=setpgrp, **popen_args)

    @classmethod
    def popen_xboard(cls, command: Union[str, List[str]], *, timeout: Optional[float] = 10.0, debug: bool = False, setpgrp: bool = False, **popen_args: Any) -> SimpleEngine:
        """
        Spawns and initializes an XBoard engine.
        Returns a :class:`~chess.engine.SimpleEngine` instance.
        """
        return cls.popen(XBoardProtocol, command, timeout=timeout, debug=debug, setpgrp=setpgrp, **popen_args)

    def __enter__(self) -> SimpleEngine:
        return self

    def __exit__(self, exc_type: Optional[Type[BaseException]], exc_value: Optional[BaseException], traceback: Optional[TracebackType]) -> None:
        self.close()

    def __repr__(self) -> str:
        pid = self.transport.get_pid()  # This happens to be thread-safe
        return f"<{type(self).__name__} (pid={pid})>"


class SimpleAnalysisResult:
    """
    Synchronous wrapper around :class:`~chess.engine.AnalysisResult`. Returned
    by :func:`chess.engine.SimpleEngine.analysis()`.
    """

    def __init__(self, simple_engine: SimpleEngine, inner: AnalysisResult) -> None:
        self.simple_engine = simple_engine
        self.inner = inner

    @property
    def info(self) -> InfoDict:
        async def _get() -> InfoDict:
            return self.inner.info.copy()

        with self.simple_engine._not_shut_down():
            future = asyncio.run_coroutine_threadsafe(_get(), self.simple_engine.protocol.loop)
        return future.result()

    @property
    def multipv(self) -> List[InfoDict]:
        async def _get() -> List[InfoDict]:
            return [info.copy() for info in self.inner.multipv]

        with self.simple_engine._not_shut_down():
            future = asyncio.run_coroutine_threadsafe(_get(), self.simple_engine.protocol.loop)
        return future.result()

    def stop(self) -> None:
        with self.simple_engine._not_shut_down():
            self.simple_engine.protocol.loop.call_soon_threadsafe(self.inner.stop)

    def wait(self) -> BestMove:
        with self.simple_engine._not_shut_down():
            future = asyncio.run_coroutine_threadsafe(self.inner.wait(), self.simple_engine.protocol.loop)
        return future.result()

    def empty(self) -> bool:
        async def _empty() -> bool:
            return self.inner.empty()

        with self.simple_engine._not_shut_down():
            future = asyncio.run_coroutine_threadsafe(_empty(), self.simple_engine.protocol.loop)
        return future.result()

    def get(self) -> InfoDict:
        with self.simple_engine._not_shut_down():
            future = asyncio.run_coroutine_threadsafe(self.inner.get(), self.simple_engine.protocol.loop)
        return future.result()

    def next(self) -> Optional[InfoDict]:
        with self.simple_engine._not_shut_down():
            future = asyncio.run_coroutine_threadsafe(self.inner.next(), self.simple_engine.protocol.loop)
        return future.result()

    def __iter__(self) -> Iterator[InfoDict]:
        with self.simple_engine._not_shut_down():
            self.simple_engine.protocol.loop.call_soon_threadsafe(self.inner.__aiter__)
        return self

    def __next__(self) -> InfoDict:
        try:
            with self.simple_engine._not_shut_down():
                future = asyncio.run_coroutine_threadsafe(self.inner.__anext__(), self.simple_engine.protocol.loop)
            return future.result()
        except StopAsyncIteration:
            raise StopIteration

    def __enter__(self) -> SimpleAnalysisResult:
        return self

    def __exit__(self, exc_type: Optional[Type[BaseException]], exc_value: Optional[BaseException], traceback: Optional[TracebackType]) -> None:
        self.stop()<|MERGE_RESOLUTION|>--- conflicted
+++ resolved
@@ -1592,17 +1592,11 @@
 
                     if ponder and best.move and best.ponder:
                         self.pondering = True
-<<<<<<< HEAD
                         engine.ponder_move = best.ponder
-                        engine.board.push(best.move)
-                        engine.board.push(best.ponder)
-                        engine._position(engine.board)
-=======
                         pondering_board = board.copy()
                         pondering_board.push(best.move)
                         pondering_board.push(best.ponder)
                         engine._position(pondering_board)
->>>>>>> 90587d1d
                         engine._go(limit, ponder=True)
                     else:
                         engine.ponder_move = None
