--- conflicted
+++ resolved
@@ -108,9 +108,9 @@
 
 SKIP_MOVETEXT_REGEX = re.compile(r""";|\{|\}""")
 
-<<<<<<< HEAD
-CLOCK_REGEX = re.compile("\[%clk\s([^\]]*)\]") # used by the clock_comment method of GameNode
-=======
+
+CLOCK_REGEX = re.compile(r"""\[%clk\s([^\]]*)\]""")
+
 EVAL_REGEX = re.compile(r"""
     \[%eval\s(?:
         #([+-]?\d+)
@@ -124,7 +124,7 @@
         (?:,[RGYB][a-h][1-8](?:[a-h][1-8])?)*
     )\]
     """, re.VERBOSE)
->>>>>>> 2a9edd96
+
 
 TAG_ROSTER = ["Event", "Site", "Date", "Round", "White", "Black", "Result"]
 
@@ -560,16 +560,9 @@
         visitor.end_game()
         return visitor.result()
 
-    def clock_comment(self) -> str:
-      """
-      Searches the comment string for a substring of the form [%clk <<clock string>>>] and
-      returns <<clock string>>, or returns the empty string if no such substring is found.
-      """
-      match = re.search(CLOCK_REGEX, self.comment)
-      if match is None:
-        return ""
-      else:
-        return match.groups()[0]
+    def clock(self) -> Optional[str]:
+        match = CLOCK_REGEX.search(self.comment)
+        return match.groups(1) if match else None
 
     def __str__(self) -> str:
         return self.accept(StringExporter(columns=None))
